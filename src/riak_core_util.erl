%% -------------------------------------------------------------------
%%
%% riak_core: Core Riak Application
%%
%% Copyright (c) 2007-2013 Basho Technologies, Inc.  All Rights Reserved.
%%
%% This file is provided to you under the Apache License,
%% Version 2.0 (the "License"); you may not use this file
%% except in compliance with the License.  You may obtain
%% a copy of the License at
%%
%%   http://www.apache.org/licenses/LICENSE-2.0
%%
%% Unless required by applicable law or agreed to in writing,
%% software distributed under the License is distributed on an
%% "AS IS" BASIS, WITHOUT WARRANTIES OR CONDITIONS OF ANY
%% KIND, either express or implied.  See the License for the
%% specific language governing permissions and limitations
%% under the License.
%%
%% -------------------------------------------------------------------

%% @doc Various functions that are useful throughout Riak.
-module(riak_core_util).

-export([moment/0,
         make_tmp_dir/0,
         replace_file/2,
         compare_dates/2,
         reload_all/1,
         integer_to_list/2,
         unique_id_62/0,
         str_to_node/1,
         chash_key/1,
         chash_std_keyfun/1,
         chash_bucketonly_keyfun/1,
         mkclientid/1,
         start_app_deps/1,
         build_tree/3,
         orddict_delta/2,
         rpc_every_member/4,
         rpc_every_member_ann/4,
         pmap/2,
         pmap/3,
         multi_rpc/4,
         multi_rpc/5,
         multi_rpc_ann/4,
         multi_rpc_ann/5,
         multicall_ann/4,
         multicall_ann/5,
         shuffle/1,
         is_arch/1,
         format_ip_and_port/2,
         peername/2,
         sockname/2,
<<<<<<< HEAD
         sha/1,
         md5/1,
         make_fold_req/1,
         make_fold_req/2,
         make_fold_req/4
=======
         make_fold_req/1,
         make_fold_req/2,
         make_fold_req/4,
         make_newest_fold_req/1
>>>>>>> 5b4d1af3
        ]).

-include("riak_core_vnode.hrl").

-ifdef(TEST).
-include_lib("eunit/include/eunit.hrl").
-export([counter_loop/1,incr_counter/1,decr_counter/1]).
-endif.

%% R14 Compatibility
-compile({no_auto_import,[integer_to_list/2]}).

%% ===================================================================
%% Public API
%% ===================================================================

%% @spec moment() -> integer()
%% @doc Get the current "moment".  Current implementation is the
%%      number of seconds from year 0 to now, universal time, in
%%      the gregorian calendar.
moment() -> calendar:datetime_to_gregorian_seconds(calendar:universal_time()).

%% @spec compare_dates(string(), string()) -> boolean()
%% @doc Compare two RFC1123 date strings or two now() tuples (or one
%%      of each).  Return true if date A is later than date B.
compare_dates(A={_,_,_}, B={_,_,_}) ->
    %% assume 3-tuples are now() times
    A > B;
compare_dates(A, B) when is_list(A) ->
    %% assume lists are rfc1123 date strings
    compare_dates(rfc1123_to_now(A), B);
compare_dates(A, B) when is_list(B) ->
    compare_dates(A, rfc1123_to_now(B)).

%% 719528 days from Jan 1, 0 to Jan 1, 1970
%%  *86400 seconds/day
-define(SEC_TO_EPOCH, 62167219200).

rfc1123_to_now(String) when is_list(String) ->
    GSec = calendar:datetime_to_gregorian_seconds(
             httpd_util:convert_request_date(String)),
    ESec = GSec-?SEC_TO_EPOCH,
    Sec = ESec rem 1000000,
    MSec = ESec div 1000000,
    {MSec, Sec, 0}.

%% @spec make_tmp_dir() -> string()
%% @doc Create a unique directory in /tmp.  Returns the path
%%      to the new directory.
make_tmp_dir() ->
    TmpId = io_lib:format("riptemp.~p",
                          [erlang:phash2({random:uniform(),self()})]),
    TempDir = filename:join("/tmp", TmpId),
    case filelib:is_dir(TempDir) of
        true -> make_tmp_dir();
        false ->
            ok = file:make_dir(TempDir),
            TempDir
    end.

-spec replace_file(string(), iodata()) -> ok | {error, term()}.

replace_file(FN, Data) ->
    TmpFN = FN ++ ".tmp",
    {ok, FH} = file:open(TmpFN, [write, raw]),
    try
        ok = file:write(FH, Data),
        ok = file:sync(FH),
        ok = file:close(FH),
        ok = file:rename(TmpFN, FN),
        {ok, Contents} = read_file(FN),
        true = (Contents == iolist_to_binary(Data)),
        ok
    catch _:Err ->
            {error, Err}
    end.

%% @doc Similar to {@link file:read_file} but uses raw file I/O
read_file(FName) ->
    {ok, FD} = file:open(FName, [read, raw, binary]),
    IOList = read_file(FD, []),
    file:close(FD),
    {ok, iolist_to_binary(IOList)}.

read_file(FD, Acc) ->
    case file:read(FD, 4096) of
        {ok, Data} ->
            read_file(FD, [Data|Acc]);
        eof ->
            lists:reverse(Acc)
    end.

%% @spec integer_to_list(Integer :: integer(), Base :: integer()) ->
%%          string()
%% @doc Convert an integer to its string representation in the given
%%      base.  Bases 2-62 are supported.
integer_to_list(I, 10) ->
    erlang:integer_to_list(I);
integer_to_list(I, Base)
  when is_integer(I), is_integer(Base),Base >= 2, Base =< 1+$Z-$A+10+1+$z-$a ->
    if I < 0 ->
            [$-|integer_to_list(-I, Base, [])];
       true ->
            integer_to_list(I, Base, [])
    end;
integer_to_list(I, Base) ->
    erlang:error(badarg, [I, Base]).

%% @spec integer_to_list(integer(), integer(), string()) -> string()
integer_to_list(I0, Base, R0) ->
    D = I0 rem Base,
    I1 = I0 div Base,
    R1 = if D >= 36 ->
		 [D-36+$a|R0];
	    D >= 10 ->
		 [D-10+$A|R0];
	    true ->
		 [D+$0|R0]
	 end,
    if I1 =:= 0 ->
	    R1;
       true ->
	    integer_to_list(I1, Base, R1)
    end.

-ifndef(old_hash).
sha(Bin) ->
    crypto:hash(sha, Bin).

md5(Bin) ->
    crypto:hash(md5, Bin).
-else.
sha(Bin) ->
    crypto:sha(Bin).

md5(Bin) ->
    crypto:md5(Bin).
-endif.

%% @spec unique_id_62() -> string()
%% @doc Create a random identifying integer, returning its string
%%      representation in base 62.
unique_id_62() ->
    Rand = sha(term_to_binary({make_ref(), os:timestamp()})),
    <<I:160/integer>> = Rand,
    integer_to_list(I, 62).

%% @spec reload_all(Module :: atom()) ->
%%         [{purge_response(), load_file_response()}]
%% @type purge_response() = boolean()
%% @type load_file_response() = {module, Module :: atom()}|
%%                              {error, term()}
%% @doc Ask each member node of the riak ring to reload the given
%%      Module.  Return is a list of the results of code:purge/1
%%      and code:load_file/1 on each node.
reload_all(Module) ->
    {ok, Ring} = riak_core_ring_manager:get_my_ring(),
    [{rpc:call(Node, code, purge, [Module]),
     rpc:call(Node, code, load_file, [Module])} ||
        Node <- riak_core_ring:all_members(Ring)].

%% @spec mkclientid(RemoteNode :: term()) -> ClientID :: list()
%% @doc Create a unique-enough id for vclock clients.
mkclientid(RemoteNode) ->
    {{Y,Mo,D},{H,Mi,S}} = erlang:universaltime(),
    {_,_,NowPart} = os:timestamp(),
    Id = erlang:phash2([Y,Mo,D,H,Mi,S,node(),RemoteNode,NowPart,self()]),
    <<Id:32>>.

%% @spec chash_key(BKey :: riak_object:bkey()) -> chash:index()
%% @doc Create a binary used for determining replica placement.
chash_key({Bucket,Key}) ->
    BucketProps = riak_core_bucket:get_bucket(Bucket),
    {chash_keyfun, {M, F}} = proplists:lookup(chash_keyfun, BucketProps),
    M:F({Bucket,Key}).

%% @spec chash_std_keyfun(BKey :: riak_object:bkey()) -> chash:index()
%% @doc Default object/ring hashing fun, direct passthrough of bkey.
chash_std_keyfun({Bucket, Key}) -> chash:key_of({Bucket, Key}).

%% @spec chash_bucketonly_keyfun(BKey :: riak_object:bkey()) -> chash:index()
%% @doc Object/ring hashing fun that ignores Key, only uses Bucket.
chash_bucketonly_keyfun({Bucket, _Key}) -> chash:key_of(Bucket).

str_to_node(Node) when is_atom(Node) ->
    str_to_node(atom_to_list(Node));
str_to_node(NodeStr) ->
    case string:tokens(NodeStr, "@") of
        [NodeName] ->
            %% Node name only; no host name. If the local node has a hostname,
            %% append it
            case node_hostname() of
                [] ->
                    list_to_atom(NodeName);
                Hostname ->
                    list_to_atom(NodeName ++ "@" ++ Hostname)
            end;
        _ ->
            list_to_atom(NodeStr)
    end.

node_hostname() ->
    NodeStr = atom_to_list(node()),
    case string:tokens(NodeStr, "@") of
        [_NodeName, Hostname] ->
            Hostname;
        _ ->
            []
    end.

%% @spec start_app_deps(App :: atom()) -> ok
%% @doc Start depedent applications of App.
start_app_deps(App) ->
    {ok, DepApps} = application:get_key(App, applications),
    [ensure_started(A) || A <- DepApps],
    ok.
    

%% @spec ensure_started(Application :: atom()) -> ok
%% @doc Start the named application if not already started.
ensure_started(App) ->
    case application:start(App) of
	ok ->
	    ok;
	{error, {already_started, App}} ->
	    ok
    end.

%% @doc Invoke function `F' over each element of list `L' in parallel,
%%      returning the results in the same order as the input list.
-spec pmap(function(), [node()]) -> [any()].
pmap(F, L) ->
    Parent = self(),
    lists:foldl(
      fun(X, N) ->
              spawn(fun() ->
                            Parent ! {pmap, N, F(X)}
                    end),
              N+1
      end, 0, L),
    L2 = [receive {pmap, N, R} -> {N,R} end || _ <- L],
    {_, L3} = lists:unzip(lists:keysort(1, L2)),
    L3.

-record(pmap_acc,{
                  mapper,
                  fn,
                  n_pending=0,
                  pending=sets:new(),
                  n_done=0,
                  done=[],
                  max_concurrent=1
                  }).

%% @doc Parallel map with a cap on the number of concurrent worker processes.
%% Note: Worker processes are linked to the parent, so a crash propagates.
-spec pmap(Fun::function(), List::list(), MaxP::integer()) -> list().
pmap(Fun, List, MaxP) when MaxP < 1 ->
    pmap(Fun, List, 1);
pmap(Fun, List, MaxP) when is_function(Fun), is_list(List), is_integer(MaxP) ->
    Mapper = self(),
    #pmap_acc{pending=Pending, done=Done} =
                 lists:foldl(fun pmap_worker/2,
                             #pmap_acc{mapper=Mapper,
                                       fn=Fun,
                                       max_concurrent=MaxP},
                             List),
    All = pmap_collect_rest(Pending, Done),
    % Restore input order
    Sorted = lists:keysort(1, All),
    [ R || {_, R} <- Sorted ].

%% @doc Fold function for {@link pmap/3} that spawns up to a max number of
%% workers to execute the mapping function over the input list.
pmap_worker(X, Acc = #pmap_acc{n_pending=NP,
                               pending=Pending,
                               n_done=ND,
                               max_concurrent=MaxP,
                               mapper=Mapper,
                               fn=Fn})
  when NP < MaxP ->
    Worker =
        spawn_link(fun() ->
                           R = Fn(X),
                           Mapper ! {pmap_result, self(), {NP+ND, R}}
                   end),
    Acc#pmap_acc{n_pending=NP+1, pending=sets:add_element(Worker, Pending)};
pmap_worker(X, Acc = #pmap_acc{n_pending=NP,
                               pending=Pending,
                               n_done=ND,
                               done=Done,
                               max_concurrent=MaxP})
  when NP == MaxP ->
    {Result, NewPending} = pmap_collect_one(Pending),
    pmap_worker(X, Acc#pmap_acc{n_pending=NP-1, pending=NewPending,
                                n_done=ND+1, done=[Result|Done]}).

%% @doc Waits for one pending pmap task to finish
pmap_collect_one(Pending) ->
    receive
        {pmap_result, Pid, Result} ->
            Size = sets:size(Pending),
            NewPending = sets:del_element(Pid, Pending),
            case sets:size(NewPending) of
                Size ->
                    pmap_collect_one(Pending);
                _ ->
                    {Result, NewPending}
            end
    end.

pmap_collect_rest(Pending, Done) ->
    case sets:size(Pending) of
        0 ->
            Done;
        _ ->
            {Result, NewPending} = pmap_collect_one(Pending),
            pmap_collect_rest(NewPending, [Result | Done])
    end.


%% @spec rpc_every_member(atom(), atom(), [term()], integer()|infinity)
%%          -> {Results::[term()], BadNodes::[node()]}
%% @doc Make an RPC call to the given module and function on each
%%      member of the cluster.  See rpc:multicall/5 for a description
%%      of the return value.
rpc_every_member(Module, Function, Args, Timeout) ->
    {ok, MyRing} = riak_core_ring_manager:get_my_ring(),
    Nodes = riak_core_ring:all_members(MyRing),
    rpc:multicall(Nodes, Module, Function, Args, Timeout).

%% @doc Same as rpc_every_member/4, but annotate the result set with
%%      the name of the node returning the result.
-spec rpc_every_member_ann(module(), atom(), [term()], integer()|infinity)
                          -> {Results::[{node(), term()}], Down::[node()]}.
rpc_every_member_ann(Module, Function, Args, Timeout) ->
    {ok, MyRing} = riak_core_ring_manager:get_my_ring(),
    Nodes = riak_core_ring:all_members(MyRing),
    {Results, Down} = multicall_ann(Nodes, Module, Function, Args, Timeout),
    {Results, Down}.

%% @doc Perform an RPC call to a list of nodes in parallel, returning the
%%      results in the same order as the input list.
-spec multi_rpc([node()], module(), function(), [any()]) -> [any()].
multi_rpc(Nodes, Mod, Fun, Args) ->
    multi_rpc(Nodes, Mod, Fun, Args, infinity).

%% @doc Perform an RPC call to a list of nodes in parallel, returning the
%%      results in the same order as the input list.
-spec multi_rpc([node()], module(), function(), [any()], timeout()) -> [any()].
multi_rpc(Nodes, Mod, Fun, Args, Timeout) ->
    pmap(fun(Node) ->
                 rpc:call(Node, Mod, Fun, Args, Timeout)
         end, Nodes).

%% @doc Perform an RPC call to a list of nodes in parallel, returning the
%%      results in the same order as the input list. Each result is tagged
%%      with the corresponding node name.
-spec multi_rpc_ann([node()], module(), function(), [any()])
                   -> [{node(), any()}].
multi_rpc_ann(Nodes, Mod, Fun, Args) ->
    multi_rpc_ann(Nodes, Mod, Fun, Args, infinity).

%% @doc Perform an RPC call to a list of nodes in parallel, returning the
%%      results in the same order as the input list. Each result is tagged
%%      with the corresponding node name.
-spec multi_rpc_ann([node()], module(), function(), [any()], timeout())
                   -> [{node(), any()}].
multi_rpc_ann(Nodes, Mod, Fun, Args, Timeout) ->
    Results = multi_rpc(Nodes, Mod, Fun, Args, Timeout),
    lists:zip(Nodes, Results).

%% @doc Similar to {@link rpc:multicall/4}. Performs an RPC call to a list
%%      of nodes in parallel, returning a list of results as well as a list
%%      of nodes that are down/unreachable. The results will be returned in
%%      the same order as the input list, and each result is tagged with the
%%      corresponding node name.
-spec multicall_ann([node()], module(), function(), [any()])
                   -> {Results :: [{node(), any()}], Down :: [node()]}.
multicall_ann(Nodes, Mod, Fun, Args) ->
    multicall_ann(Nodes, Mod, Fun, Args, infinity).

%% @doc Similar to {@link rpc:multicall/6}. Performs an RPC call to a list
%%      of nodes in parallel, returning a list of results as well as a list
%%      of nodes that are down/unreachable. The results will be returned in
%%      the same order as the input list, and each result is tagged with the
%%      corresponding node name.
-spec multicall_ann([node()], module(), function(), [any()], timeout())
                   -> {Results :: [{node(), any()}], Down :: [node()]}.
multicall_ann(Nodes, Mod, Fun, Args, Timeout) ->
    L = multi_rpc_ann(Nodes, Mod, Fun, Args, Timeout),
    {Results, DownAnn} =
        lists:partition(fun({_, Result}) ->
                                Result /= {badrpc, nodedown}
                        end, L),
    {Down, _} = lists:unzip(DownAnn),
    {Results, Down}.

%% @doc Convert a list of elements into an N-ary tree. This conversion
%%      works by treating the list as an array-based tree where, for
%%      example in a binary 2-ary tree, a node at index i has children
%%      2i and 2i+1. The conversion also supports a "cycles" mode where
%%      the array is logically wrapped around to ensure leaf nodes also
%%      have children by giving them backedges to other elements.
-spec build_tree(N :: integer(), Nodes :: [term()], Opts :: [term()])
                -> orddict:orddict(Node :: term(), Children :: [term()]).
build_tree(N, Nodes, Opts) ->
    case lists:member(cycles, Opts) of
        true -> 
            Expand = lists:flatten(lists:duplicate(N+1, Nodes));
        false ->
            Expand = Nodes
    end,
    {Tree, _} =
        lists:foldl(fun(Elm, {Result, Worklist}) ->
                            Len = erlang:min(N, length(Worklist)),
                            {Children, Rest} = lists:split(Len, Worklist),
                            NewResult = [{Elm, Children} | Result],
                            {NewResult, Rest}
                    end, {[], tl(Expand)}, Nodes),
    orddict:from_list(Tree).

orddict_delta(A, B) ->
    %% Pad both A and B to the same length
    DummyA = [{Key, '$none'} || {Key, _} <- B],
    A2 = orddict:merge(fun(_, Value, _) ->
                               Value
                       end, A, DummyA),

    DummyB = [{Key, '$none'} || {Key, _} <- A],
    B2 = orddict:merge(fun(_, Value, _) ->
                               Value
                       end, B, DummyB),

    %% Merge and filter out equal values
    Merged = orddict:merge(fun(_, AVal, BVal) ->
                                   {AVal, BVal}
                           end, A2, B2),
    Diff = orddict:filter(fun(_, {Same, Same}) ->
                                  false;
                             (_, _) ->
                                  true
                          end, Merged),
    Diff.

shuffle(L) ->
    N = 134217727, %% Largest small integer on 32-bit Erlang
    L2 = [{random:uniform(N), E} || E <- L],
    L3 = [E || {_, E} <- lists:sort(L2)],
    L3.

%% Returns a forced-lowercase architecture for this node
-spec get_arch () -> string().
get_arch () -> string:to_lower(erlang:system_info(system_architecture)).

%% Checks if this node is of a given architecture
-spec is_arch (atom()) -> boolean().
is_arch (linux) -> string:str(get_arch(),"linux") > 0;
is_arch (darwin) -> string:str(get_arch(),"darwin") > 0;
is_arch (sunos) -> string:str(get_arch(),"sunos") > 0;
is_arch (osx) -> is_arch(darwin);
is_arch (solaris) -> is_arch(sunos);
is_arch (Arch) -> throw({unsupported_architecture,Arch}).

format_ip_and_port(Ip, Port) when is_list(Ip) ->
    lists:flatten(io_lib:format("~s:~p",[Ip,Port]));
format_ip_and_port(Ip, Port) when is_tuple(Ip) ->
    lists:flatten(io_lib:format("~s:~p",[inet_parse:ntoa(Ip),
                                         Port])).
peername(Socket, Transport) ->
    case Transport:peername(Socket) of
        {ok, {Ip, Port}} ->
            format_ip_and_port(Ip, Port);
        {error, Reason} ->
            %% just return a string so JSON doesn't blow up
            lists:flatten(io_lib:format("error:~p", [Reason]))
    end.

sockname(Socket, Transport) ->
    case Transport:sockname(Socket) of
        {ok, {Ip, Port}} ->
            format_ip_and_port(Ip, Port);
        {error, Reason} ->
            %% just return a string so JSON doesn't blow up
            lists:flatten(io_lib:format("error:~p", [Reason]))
    end.

<<<<<<< HEAD
make_fold_req(#riak_core_fold_req_v1{foldfun=FoldFun, acc0=Acc0}) ->
    make_fold_req(FoldFun, Acc0).
=======
%% @doc Convert a #riak_core_fold_req_v? record to the cluster's maximum
%%      supported record version.

make_fold_req(#riak_core_fold_req_v1{foldfun=FoldFun, acc0=Acc0}) ->
    make_fold_req(FoldFun, Acc0, false, []);
make_fold_req(?FOLD_REQ{foldfun=FoldFun, acc0=Acc0,
                       forwardable=Forwardable, opts=Opts}) ->
    make_fold_req(FoldFun, Acc0, Forwardable, Opts).
>>>>>>> 5b4d1af3

make_fold_req(FoldFun, Acc0) ->
    make_fold_req(FoldFun, Acc0, false, []).

<<<<<<< HEAD
make_fold_req(FoldFun, Acc0, Forwardable, Opts)
  when is_function(FoldFun, 3)
       andalso (Forwardable == true orelse Forwardable == false)
       andalso is_list(Opts) ->
    case riak_core_capability:get({riak_core, fold_req_version}, v1) of
        v2 ->
            ?FOLD_REQ{foldfun=FoldFun, acc0=Acc0,
                      forwardable=Forwardable, opts=Opts};
        v1 ->
            #riak_core_fold_req_v1{foldfun=FoldFun, acc0=Acc0}
    end.
=======
make_fold_req(FoldFun, Acc0, Forwardable, Opts) ->
    make_fold_reqv(riak_core_capability:get({riak_core, fold_req_version}, v1),
                   FoldFun, Acc0, Forwardable, Opts).

%% @doc Force a #riak_core_fold_req_v? record to the latest version,
%%      regardless of cluster support

make_newest_fold_req(#riak_core_fold_req_v1{foldfun=FoldFun, acc0=Acc0}) ->
    make_fold_reqv(v2, FoldFun, Acc0, false, []);
make_newest_fold_req(?FOLD_REQ{} = F) ->
    F.

%% @private
make_fold_reqv(v1, FoldFun, Acc0, _Forwardable, _Opts)
  when is_function(FoldFun, 3) ->
    #riak_core_fold_req_v1{foldfun=FoldFun, acc0=Acc0};
make_fold_reqv(v2, FoldFun, Acc0, Forwardable, Opts)
  when is_function(FoldFun, 3)
       andalso (Forwardable == true orelse Forwardable == false)
       andalso is_list(Opts) ->
    ?FOLD_REQ{foldfun=FoldFun, acc0=Acc0,
              forwardable=Forwardable, opts=Opts}.
>>>>>>> 5b4d1af3

%% ===================================================================
%% EUnit tests
%% ===================================================================
-ifdef(TEST).

moment_test() ->
    M1 = riak_core_util:moment(),
    M2 = riak_core_util:moment(),
    ?assert(M2 >= M1).

clientid_uniqueness_test() ->
    ClientIds = [mkclientid('somenode@somehost') || _I <- lists:seq(0, 10000)],
    length(ClientIds) =:= length(sets:to_list(sets:from_list(ClientIds))).

build_tree_test() ->
    Flat = [1,
            11, 12,
            111, 112, 121, 122,
            1111, 1112, 1121, 1122, 1211, 1212, 1221, 1222],

    %% 2-ary tree decomposition
    ATree = [{1,    [  11,   12]},
             {11,   [ 111,  112]},
             {12,   [ 121,  122]},
             {111,  [1111, 1112]},
             {112,  [1121, 1122]},
             {121,  [1211, 1212]},
             {122,  [1221, 1222]},
             {1111, []},
             {1112, []},
             {1121, []},
             {1122, []},
             {1211, []},
             {1212, []},
             {1221, []},
             {1222, []}],

    %% 2-ary tree decomposition with cyclic wrap-around
    CTree = [{1,    [  11,   12]},
             {11,   [ 111,  112]},
             {12,   [ 121,  122]},
             {111,  [1111, 1112]},
             {112,  [1121, 1122]},
             {121,  [1211, 1212]},
             {122,  [1221, 1222]},
             {1111, [   1,   11]},
             {1112, [  12,  111]},
             {1121, [ 112,  121]},
             {1122, [ 122, 1111]},
             {1211, [1112, 1121]},
             {1212, [1122, 1211]},
             {1221, [1212, 1221]},
             {1222, [1222,    1]}],

    ?assertEqual(ATree, build_tree(2, Flat, [])),
    ?assertEqual(CTree, build_tree(2, Flat, [cycles])),
    ok.


counter_loop(N) ->
    receive
        {up, Pid} ->
            N2=N+1,
            Pid ! {counter_value, N2},
            counter_loop(N2);
        down ->
            counter_loop(N-1);
        exit ->
            exit(normal)
    end.

incr_counter(CounterPid) ->
    CounterPid ! {up, self()},
    receive
        {counter_value, N} -> N
    after
        3000 ->
            ?assert(false)
    end.

decr_counter(CounterPid) ->
    CounterPid ! down.

bounded_pmap_test_() ->
    Fun1 = fun(X) -> X+2 end,
    Tests =
    fun(CountPid) ->
        GFun = fun(Max) ->
                    fun(X) ->
                            ?assert(incr_counter(CountPid) =< Max),
                            timer:sleep(1),
                            decr_counter(CountPid),
                            Fun1(X)
                    end
               end,
        [
         fun() ->
             ?assertEqual(lists:seq(Fun1(1), Fun1(N)),
                          pmap(GFun(MaxP),
                               lists:seq(1, N), MaxP))
         end ||
         MaxP <- lists:seq(1,20),
         N <- lists:seq(0,10)
        ]
    end,
    {setup,
      fun() ->
          Pid = spawn_link(?MODULE, counter_loop, [0]),
          monitor(process, Pid),
          Pid
      end,
      fun(Pid) ->
          Pid ! exit,
          receive
              {'DOWN', _Ref, process, Pid, _Info} -> ok
          after
                  3000 ->
                  ?debugMsg("pmap counter process did not go down in time"),
                  ?assert(false)
          end,
          ok
      end,
      Tests
     }.

make_fold_req_test_() ->
    {setup,
     fun() ->
             meck:new(riak_core_capability, [passthrough])
     end,
     fun(_) ->
             meck:unload(riak_core_capability)
     end,
     [
      fun() ->
              FoldFun = fun(_, _, _) -> ok end,
              Acc0 = acc0,
              Forw = true,
              Opts = [opts],
              F_1 = #riak_core_fold_req_v1{foldfun=FoldFun, acc0=Acc0},
              F_2 = #riak_core_fold_req_v2{foldfun=FoldFun, acc0=Acc0,
                                           forwardable=Forw, opts=Opts},
              F_2_default = #riak_core_fold_req_v2{foldfun=FoldFun, acc0=Acc0,
                                                   forwardable=false, opts=[]},
              Newest = fun() -> F_2_default = make_newest_fold_req(F_1),
                                F_2         = make_newest_fold_req(F_2),
                                ok
                       end,

              meck:expect(riak_core_capability, get,
                          fun(_, _) -> v1 end),
              F_1         = make_fold_req(F_1),
              F_1         = make_fold_req(F_2),
              F_1         = make_fold_req(FoldFun, Acc0),
              F_1         = make_fold_req(FoldFun, Acc0, Forw, Opts),
              ok = Newest(),

              meck:expect(riak_core_capability, get,
                          fun(_, _) -> v2 end),
              F_2_default = make_fold_req(F_1),
              F_2         = make_fold_req(F_2),
              F_2_default = make_fold_req(FoldFun, Acc0),
              F_2         = make_fold_req(FoldFun, Acc0, Forw, Opts),
              ok = Newest()
      end
     ]
    }.

-endif.
<|MERGE_RESOLUTION|>--- conflicted
+++ resolved
@@ -53,18 +53,12 @@
          format_ip_and_port/2,
          peername/2,
          sockname/2,
-<<<<<<< HEAD
          sha/1,
          md5/1,
          make_fold_req/1,
          make_fold_req/2,
-         make_fold_req/4
-=======
-         make_fold_req/1,
-         make_fold_req/2,
          make_fold_req/4,
          make_newest_fold_req/1
->>>>>>> 5b4d1af3
         ]).
 
 -include("riak_core_vnode.hrl").
@@ -552,10 +546,6 @@
             lists:flatten(io_lib:format("error:~p", [Reason]))
     end.
 
-<<<<<<< HEAD
-make_fold_req(#riak_core_fold_req_v1{foldfun=FoldFun, acc0=Acc0}) ->
-    make_fold_req(FoldFun, Acc0).
-=======
 %% @doc Convert a #riak_core_fold_req_v? record to the cluster's maximum
 %%      supported record version.
 
@@ -564,24 +554,10 @@
 make_fold_req(?FOLD_REQ{foldfun=FoldFun, acc0=Acc0,
                        forwardable=Forwardable, opts=Opts}) ->
     make_fold_req(FoldFun, Acc0, Forwardable, Opts).
->>>>>>> 5b4d1af3
 
 make_fold_req(FoldFun, Acc0) ->
     make_fold_req(FoldFun, Acc0, false, []).
 
-<<<<<<< HEAD
-make_fold_req(FoldFun, Acc0, Forwardable, Opts)
-  when is_function(FoldFun, 3)
-       andalso (Forwardable == true orelse Forwardable == false)
-       andalso is_list(Opts) ->
-    case riak_core_capability:get({riak_core, fold_req_version}, v1) of
-        v2 ->
-            ?FOLD_REQ{foldfun=FoldFun, acc0=Acc0,
-                      forwardable=Forwardable, opts=Opts};
-        v1 ->
-            #riak_core_fold_req_v1{foldfun=FoldFun, acc0=Acc0}
-    end.
-=======
 make_fold_req(FoldFun, Acc0, Forwardable, Opts) ->
     make_fold_reqv(riak_core_capability:get({riak_core, fold_req_version}, v1),
                    FoldFun, Acc0, Forwardable, Opts).
@@ -604,7 +580,6 @@
        andalso is_list(Opts) ->
     ?FOLD_REQ{foldfun=FoldFun, acc0=Acc0,
               forwardable=Forwardable, opts=Opts}.
->>>>>>> 5b4d1af3
 
 %% ===================================================================
 %% EUnit tests
