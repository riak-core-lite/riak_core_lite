--- conflicted
+++ resolved
@@ -876,94 +876,6 @@
     Index = chashbin:responsible_index(ChashKey, CHBin),
     {Index, N}.
 
-<<<<<<< HEAD
-%% @doc Given an index, determine all sibling indices that participate in one
-%%      or more preflists with the specified index.
--spec preflist_siblings(index()) -> [index()].
-
-preflist_siblings(Index) ->
-    {ok, Ring} = riak_core_ring_manager:get_my_ring(),
-    preflist_siblings(Index, Ring).
-
-%% @doc See {@link preflist_siblings/1}.
--spec preflist_siblings(index(),
-                        riak_core_ring()) -> [index()].
-
-preflist_siblings(Index, Ring) ->
-    MaxN = determine_max_n(Ring),
-    preflist_siblings(Index, MaxN, Ring).
-
--spec preflist_siblings(index(), pos_integer(),
-                        riak_core_ring()) -> [index()].
-
-preflist_siblings(Index, N, Ring) ->
-    IndexBin = hash:as_binary(Index),
-    PL = riak_core_ring:preflist(IndexBin, Ring),
-    Indices = [Idx || {Idx, _} <- PL],
-    RevIndices = lists:reverse(Indices),
-    {Succ, _} = lists:split(N - 1, Indices),
-    {Pred, _} = lists:split(N - 1, tl(RevIndices)),
-    lists:reverse(Pred) ++ Succ.
-
--spec responsible_preflists(index()) -> [index_n()].
-
-responsible_preflists(Index) ->
-    {ok, Ring} = riak_core_ring_manager:get_my_ring(),
-    responsible_preflists(Index, Ring).
-
--spec responsible_preflists(index(),
-                            riak_core_ring()) -> [index_n()].
-
-responsible_preflists(Index, Ring) ->
-    AllN = determine_all_n(Ring),
-    responsible_preflists(Index, AllN, Ring).
-
--spec responsible_preflists(index(),
-                            [pos_integer(), ...],
-                            riak_core_ring()) -> [index_n()].
-
-responsible_preflists(Index, AllN, Ring) ->
-    IndexBin = hash:as_binary(Index),
-    PL = riak_core_ring:preflist(IndexBin, Ring),
-    Indices = [Idx || {Idx, _} <- PL],
-    RevIndices = lists:reverse(Indices),
-    lists:flatmap(fun (N) ->
-                          responsible_preflists_n(RevIndices, N)
-                  end,
-                  AllN).
-
--spec responsible_preflists_n([index()],
-                              pos_integer()) -> [index_n()].
-
-responsible_preflists_n(RevIndices, N) ->
-    {Pred, _} = lists:split(N, RevIndices),
-    [{Idx, N} || Idx <- lists:reverse(Pred)].
-
--spec
-     determine_max_n(riak_core_ring()) -> pos_integer().
-
-determine_max_n(Ring) ->
-    lists:max(determine_all_n(Ring)).
-
--spec
-     determine_all_n(riak_core_ring()) -> [pos_integer(), ...].
-
-determine_all_n(Ring) ->
-    Buckets = riak_core_ring:get_buckets(Ring),
-    BucketProps = [riak_core_bucket:get_bucket(Bucket, Ring)
-                   || Bucket <- Buckets],
-    Default = application:get_env(riak_core,
-                                  default_bucket_props, undefined),
-    DefaultN = proplists:get_value(n_val, Default),
-    AllN = lists:foldl(fun (Props, AllN) ->
-                               N = proplists:get_value(n_val, Props),
-                               ordsets:add_element(N, AllN)
-                       end,
-                       [DefaultN], BucketProps),
-    AllN.
-
-=======
->>>>>>> d1757259
 %% ===================================================================
 %% EUnit tests
 %% ===================================================================
