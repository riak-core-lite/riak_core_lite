%% -------------------------------------------------------------------
%%
%% riak_core: Core Riak Application
%%
%% Copyright (c) 2007-2010 Basho Technologies, Inc.  All Rights Reserved.
%%
%% This file is provided to you under the Apache License,
%% Version 2.0 (the "License"); you may not use this file
%% except in compliance with the License.  You may obtain
%% a copy of the License at
%%
%%   http://www.apache.org/licenses/LICENSE-2.0
%%
%% Unless required by applicable law or agreed to in writing,
%% software distributed under the License is distributed on an
%% "AS IS" BASIS, WITHOUT WARRANTIES OR CONDITIONS OF ANY
%% KIND, either express or implied.  See the License for the
%% specific language governing permissions and limitations
%% under the License.
%%
%% -------------------------------------------------------------------
-module(riak_core_ring_events).

-behaviour(gen_event).

%% API
-export([start_link/0,
<<<<<<< HEAD
	 add_handler/2,
	 add_sup_handler/2,
	 add_guarded_handler/2,
	 add_callback/1,
	 add_sup_callback/1,
	 add_guarded_callback/1,
	 ring_update/1,
	 force_update/0,
	 ring_sync_update/1,
	 force_sync_update/0]).

%% gen_event callbacks
-export([init/1,
	 handle_event/2,
	 handle_call/2,
	 handle_info/2,
	 terminate/2,
	 code_change/3]).
=======
         add_handler/2,
         add_sup_handler/2,
         add_guarded_handler/2,
         add_callback/1,
         add_sup_callback/1,
         add_guarded_callback/1,
         ring_update/1,
         force_update/0,
         ring_sync_update/1,
         force_sync_update/0]).

%% gen_event callbacks
-export([init/1,
         handle_event/2,
         handle_call/2,
         handle_info/2,
         terminate/2,
         code_change/3]).
>>>>>>> 5e6e8312

-record(state, {callback}).

%% ===================================================================
%% API functions
%% ===================================================================

start_link() -> gen_event:start_link({local, ?MODULE}).

add_handler(Handler, Args) ->
    gen_event:add_handler(?MODULE, Handler, Args).

add_sup_handler(Handler, Args) ->
    gen_event:add_sup_handler(?MODULE, Handler, Args).

add_guarded_handler(Handler, Args) ->
    riak_core:add_guarded_event_handler(?MODULE,
<<<<<<< HEAD
					Handler,
					Args).

add_callback(Fn) when is_function(Fn) ->
    gen_event:add_handler(?MODULE,
			  {?MODULE, make_ref()},
			  [Fn]).

add_sup_callback(Fn) when is_function(Fn) ->
    gen_event:add_sup_handler(?MODULE,
			      {?MODULE, make_ref()},
			      [Fn]).

add_guarded_callback(Fn) when is_function(Fn) ->
    riak_core:add_guarded_event_handler(?MODULE,
					{?MODULE, make_ref()},
					[Fn]).
=======
                                        Handler,
                                        Args).

add_callback(Fn) when is_function(Fn) ->
    gen_event:add_handler(?MODULE,
                          {?MODULE, make_ref()},
                          [Fn]).

add_sup_callback(Fn) when is_function(Fn) ->
    gen_event:add_sup_handler(?MODULE,
                              {?MODULE, make_ref()},
                              [Fn]).

add_guarded_callback(Fn) when is_function(Fn) ->
    riak_core:add_guarded_event_handler(?MODULE,
                                        {?MODULE, make_ref()},
                                        [Fn]).
>>>>>>> 5e6e8312

force_update() ->
    {ok, Ring} = riak_core_ring_manager:get_my_ring(),
    ring_update(Ring).

ring_update(Ring) ->
    gen_event:notify(?MODULE, {ring_update, Ring}).

force_sync_update() ->
    {ok, Ring} = riak_core_ring_manager:get_my_ring(),
    ring_sync_update(Ring).

ring_sync_update(Ring) ->
    gen_event:sync_notify(?MODULE, {ring_update, Ring}).

%% ===================================================================
%% gen_event callbacks
%% ===================================================================

init([Fn]) ->
    {ok, Ring} = riak_core_ring_manager:get_my_ring(),
    Fn(Ring),
    {ok, #state{callback = Fn}}.

handle_event({ring_update, Ring}, State) ->
    (State#state.callback)(Ring),
    {ok, State}.

handle_call(_Request, State) -> {ok, ok, State}.

handle_info(_Info, State) -> {ok, State}.

terminate(_Reason, _State) -> ok.

code_change(_OldVsn, State, _Extra) -> {ok, State}.<|MERGE_RESOLUTION|>--- conflicted
+++ resolved
@@ -25,26 +25,6 @@
 
 %% API
 -export([start_link/0,
-<<<<<<< HEAD
-	 add_handler/2,
-	 add_sup_handler/2,
-	 add_guarded_handler/2,
-	 add_callback/1,
-	 add_sup_callback/1,
-	 add_guarded_callback/1,
-	 ring_update/1,
-	 force_update/0,
-	 ring_sync_update/1,
-	 force_sync_update/0]).
-
-%% gen_event callbacks
--export([init/1,
-	 handle_event/2,
-	 handle_call/2,
-	 handle_info/2,
-	 terminate/2,
-	 code_change/3]).
-=======
          add_handler/2,
          add_sup_handler/2,
          add_guarded_handler/2,
@@ -63,7 +43,6 @@
          handle_info/2,
          terminate/2,
          code_change/3]).
->>>>>>> 5e6e8312
 
 -record(state, {callback}).
 
@@ -81,25 +60,6 @@
 
 add_guarded_handler(Handler, Args) ->
     riak_core:add_guarded_event_handler(?MODULE,
-<<<<<<< HEAD
-					Handler,
-					Args).
-
-add_callback(Fn) when is_function(Fn) ->
-    gen_event:add_handler(?MODULE,
-			  {?MODULE, make_ref()},
-			  [Fn]).
-
-add_sup_callback(Fn) when is_function(Fn) ->
-    gen_event:add_sup_handler(?MODULE,
-			      {?MODULE, make_ref()},
-			      [Fn]).
-
-add_guarded_callback(Fn) when is_function(Fn) ->
-    riak_core:add_guarded_event_handler(?MODULE,
-					{?MODULE, make_ref()},
-					[Fn]).
-=======
                                         Handler,
                                         Args).
 
@@ -117,7 +77,6 @@
     riak_core:add_guarded_event_handler(?MODULE,
                                         {?MODULE, make_ref()},
                                         [Fn]).
->>>>>>> 5e6e8312
 
 force_update() ->
     {ok, Ring} = riak_core_ring_manager:get_my_ring(),
