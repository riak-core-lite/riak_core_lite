%%
%% Copyright (c) 2007-2011 Basho Technologies, Inc.  All Rights Reserved.
%%
%% This file is provided to you under the Apache License,
%% Version 2.0 (the "License"); you may not use this file
%% except in compliance with the License.  You may obtain
%% a copy of the License at
%%
%%   http://www.apache.org/licenses/LICENSE-2.0
%%
%% Unless required by applicable law or agreed to in writing,
%% software distributed under the License is distributed on an
%% "AS IS" BASIS, WITHOUT WARRANTIES OR CONDITIONS OF ANY
%% KIND, either express or implied.  See the License for the
%% specific language governing permissions and limitations
%% under the License.
%%
%% -------------------------------------------------------------------
-module(riak_core_vnode_worker).

-behaviour(gen_server).

-include("riak_core_vnode.hrl").

% gen_server callbacks
-export([init/1,
<<<<<<< HEAD
	 handle_call/3,
	 handle_cast/2,
	 handle_info/2,
	 terminate/2,
	 code_change/3]).
=======
         handle_call/3,
         handle_cast/2,
         handle_info/2,
         terminate/2,
         code_change/3]).
>>>>>>> 5e6e8312

% API
-export([start_link/1, handle_work/3, handle_work/4]).

-type mod_state() :: term().

-record(state,
<<<<<<< HEAD
	{module :: atom(), modstate :: mod_state()}).
=======
        {module :: atom(), modstate :: mod_state()}).
>>>>>>> 5e6e8312

-callback init_worker(partition(), Args :: term(),
		      Props :: [{atom(), term()}]) -> {ok, mod_state()}.

-callback handle_work(Work :: term(), sender(),
		      mod_state()) -> {reply, Reply :: term(), mod_state()} |
				      {noreply, mod_state()}.

start_link(Args) ->
    WorkerMod = proplists:get_value(worker_callback_mod,
				    Args),
    [VNodeIndex, WorkerArgs, WorkerProps, Caller] =
	proplists:get_value(worker_args, Args),
    gen_server:start_link(?MODULE,
<<<<<<< HEAD
			  [WorkerMod,
			   VNodeIndex,
			   WorkerArgs,
			   WorkerProps,
			   Caller],
			  []).
=======
                          [WorkerMod,
                           VNodeIndex,
                           WorkerArgs,
                           WorkerProps,
                           Caller],
                          []).
>>>>>>> 5e6e8312

handle_work(Worker, Work, From) ->
    handle_work(Worker, Work, From, self()).

handle_work(Worker, Work, From, Caller) ->
    gen_server:cast(Worker, {work, Work, From, Caller}).

init([Module,
      VNodeIndex,
      WorkerArgs,
      WorkerProps,
      Caller]) ->
    {ok, WorkerState} = Module:init_worker(VNodeIndex,
<<<<<<< HEAD
					   WorkerArgs,
					   WorkerProps),
=======
                                           WorkerArgs,
                                           WorkerProps),
>>>>>>> 5e6e8312
    %% let the pool queue manager know there might be a worker to checkout
    riak_core_vnode_worker_pool:worker_started(Caller),
    {ok, #state{module = Module, modstate = WorkerState}}.

handle_call(Event, _From, State) ->
    logger:debug("Vnode worker received synchronous event: "
		 "~p.",
		 [Event]),
    {reply, ok, State}.

handle_cast({work, Work, WorkFrom, Caller},
<<<<<<< HEAD
	    #state{module = Module, modstate = ModState} = State) ->
    NewModState = case Module:handle_work(Work,
					  WorkFrom,
					  ModState)
		      of
		      {reply, Reply, NS} ->
			  riak_core_vnode:reply(WorkFrom, Reply),
			  NS;
		      {noreply, NS} -> NS
		  end,
=======
            #state{module = Module, modstate = ModState} = State) ->
    NewModState = case Module:handle_work(Work,
                                          WorkFrom,
                                          ModState)
                      of
                      {reply, Reply, NS} ->
                          riak_core_vnode:reply(WorkFrom, Reply),
                          NS;
                      {noreply, NS} -> NS
                  end,
>>>>>>> 5e6e8312
    %% check the worker back into the pool
    riak_core_vnode_worker_pool:checkin_worker(Caller,
					       self()),
    {noreply, State#state{modstate = NewModState}};
handle_cast(_Event, State) -> {noreply, State}.

handle_info(_Info, State) -> {noreply, State}.

terminate(_Reason, _State) -> ok.

code_change(_OldVsn, State, _Extra) -> {ok, State}.<|MERGE_RESOLUTION|>--- conflicted
+++ resolved
@@ -24,19 +24,11 @@
 
 % gen_server callbacks
 -export([init/1,
-<<<<<<< HEAD
-	 handle_call/3,
-	 handle_cast/2,
-	 handle_info/2,
-	 terminate/2,
-	 code_change/3]).
-=======
          handle_call/3,
          handle_cast/2,
          handle_info/2,
          terminate/2,
          code_change/3]).
->>>>>>> 5e6e8312
 
 % API
 -export([start_link/1, handle_work/3, handle_work/4]).
@@ -44,40 +36,27 @@
 -type mod_state() :: term().
 
 -record(state,
-<<<<<<< HEAD
-	{module :: atom(), modstate :: mod_state()}).
-=======
         {module :: atom(), modstate :: mod_state()}).
->>>>>>> 5e6e8312
 
 -callback init_worker(partition(), Args :: term(),
-		      Props :: [{atom(), term()}]) -> {ok, mod_state()}.
+                      Props :: [{atom(), term()}]) -> {ok, mod_state()}.
 
 -callback handle_work(Work :: term(), sender(),
-		      mod_state()) -> {reply, Reply :: term(), mod_state()} |
-				      {noreply, mod_state()}.
+                      mod_state()) -> {reply, Reply :: term(), mod_state()} |
+                                      {noreply, mod_state()}.
 
 start_link(Args) ->
     WorkerMod = proplists:get_value(worker_callback_mod,
-				    Args),
+                                    Args),
     [VNodeIndex, WorkerArgs, WorkerProps, Caller] =
-	proplists:get_value(worker_args, Args),
+        proplists:get_value(worker_args, Args),
     gen_server:start_link(?MODULE,
-<<<<<<< HEAD
-			  [WorkerMod,
-			   VNodeIndex,
-			   WorkerArgs,
-			   WorkerProps,
-			   Caller],
-			  []).
-=======
                           [WorkerMod,
                            VNodeIndex,
                            WorkerArgs,
                            WorkerProps,
                            Caller],
                           []).
->>>>>>> 5e6e8312
 
 handle_work(Worker, Work, From) ->
     handle_work(Worker, Work, From, self()).
@@ -91,36 +70,19 @@
       WorkerProps,
       Caller]) ->
     {ok, WorkerState} = Module:init_worker(VNodeIndex,
-<<<<<<< HEAD
-					   WorkerArgs,
-					   WorkerProps),
-=======
                                            WorkerArgs,
                                            WorkerProps),
->>>>>>> 5e6e8312
     %% let the pool queue manager know there might be a worker to checkout
     riak_core_vnode_worker_pool:worker_started(Caller),
     {ok, #state{module = Module, modstate = WorkerState}}.
 
 handle_call(Event, _From, State) ->
     logger:debug("Vnode worker received synchronous event: "
-		 "~p.",
-		 [Event]),
+                 "~p.",
+                 [Event]),
     {reply, ok, State}.
 
 handle_cast({work, Work, WorkFrom, Caller},
-<<<<<<< HEAD
-	    #state{module = Module, modstate = ModState} = State) ->
-    NewModState = case Module:handle_work(Work,
-					  WorkFrom,
-					  ModState)
-		      of
-		      {reply, Reply, NS} ->
-			  riak_core_vnode:reply(WorkFrom, Reply),
-			  NS;
-		      {noreply, NS} -> NS
-		  end,
-=======
             #state{module = Module, modstate = ModState} = State) ->
     NewModState = case Module:handle_work(Work,
                                           WorkFrom,
@@ -131,10 +93,9 @@
                           NS;
                       {noreply, NS} -> NS
                   end,
->>>>>>> 5e6e8312
     %% check the worker back into the pool
     riak_core_vnode_worker_pool:checkin_worker(Caller,
-					       self()),
+                                               self()),
     {noreply, State#state{modstate = NewModState}};
 handle_cast(_Event, State) -> {noreply, State}.
 
