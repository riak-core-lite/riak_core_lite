%%
%% Copyright (c) 2007-2010 Basho Technologies, Inc.  All Rights Reserved.
%%
%% This file is provided to you under the Apache License,
%% Version 2.0 (the "License"); you may not use this file
%% except in compliance with the License.  You may obtain
%% a copy of the License at
%%
%%   http://www.apache.org/licenses/LICENSE-2.0
%%
%% Unless required by applicable law or agreed to in writing,
%% software distributed under the License is distributed on an
%% "AS IS" BASIS, WITHOUT WARRANTIES OR CONDITIONS OF ANY
%% KIND, either express or implied.  See the License for the
%% specific language governing permissions and limitations
%% under the License.
%%
%% -------------------------------------------------------------------
-module(riak_core_vnode).

-behaviour(gen_statem).

-include("riak_core_vnode.hrl").

<<<<<<< HEAD
-export([callback_mode/0]).

-export([start_link/3, start_link/4]).
=======
-export([start_link/3,
         start_link/4,
         wait_for_init/1,
         send_command/2,
         send_command_after/2]).

-export([init/1,
         started/2,
         started/3,
         active/2,
         active/3,
         handle_event/3,
         handle_sync_event/4,
         handle_info/3,
         terminate/3,
         code_change/4]).
>>>>>>> 5e6e8312

-export([init/1,
	 started/3,
	 active/3,
	 terminate/3,
	 code_change/4]).

<<<<<<< HEAD
-export([reply/2, monitor/1]).

-export([wait_for_init/1,
	 send_command/2,
	 handoff_error/3,
	 get_mod_index/1,
	 set_forwarding/2,
	 trigger_handoff/2,
	 trigger_handoff/3,
	 trigger_delete/1,
	 core_status/1,
	 send_command_after/2]).

-export([cast_finish_handoff/1,
	 send_an_event/2,
	 send_req/2,
	 send_all_proxy_req/2,
	 cancel_handoff/1,
	 handoff_complete/1,
	 resize_transfer_complete/2,
	 handoff_data/3,
	 unregistered/1]).
=======
-export([get_mod_index/1,
         get_modstate/1,
         set_forwarding/2,
         trigger_handoff/2,
         trigger_handoff/3,
         trigger_delete/1,
         core_status/1,
         handoff_error/3]).

-export([cast_finish_handoff/1,
         send_an_event/2,
         send_req/2,
         send_all_proxy_req/2,
         cancel_handoff/1,
         handoff_complete/1,
         resize_transfer_complete/2,
         handoff_data/3,
         unregistered/1]).
>>>>>>> 5e6e8312

-ifdef(TEST).

-include_lib("eunit/include/eunit.hrl").

-include_lib("kernel/include/logger.hrl").

-export([test_link/2, current_state/1, get_modstate/1]).

-endif.

-define(NORMAL_REASON(R),
<<<<<<< HEAD
	R == normal orelse
	    R == shutdown orelse
		is_tuple(R) andalso element(1, R) == shutdown).
=======
        R == normal orelse
            R == shutdown orelse
                is_tuple(R) andalso element(1, R) == shutdown).
>>>>>>> 5e6e8312

-export_type([vnode_opt/0, pool_opt/0]).

-type vnode_opt() :: pool_opt().

-type pool_opt() :: {pool, WorkerModule :: module(),
		     PoolSize :: pos_integer(), WorkerArgs :: [term()]}.

-callback init([partition()]) -> {ok,
				  ModState :: term()} |
				 {ok, ModState :: term(), [vnode_opt()]} |
				 {error, Reason :: term()}.

-callback handle_command(Request :: term(),
			 Sender :: sender(), ModState :: term()) -> continue |
								    {reply,
								     Reply ::
									 term(),
								     NewModState ::
									 term()} |
								    {noreply,
								     NewModState ::
									 term()} |
								    {async,
								     Work ::
									 function(),
								     From ::
									 sender(),
								     NewModState ::
									 term()} |
								    {stop,
								     Reason ::
									 term(),
								     NewModState ::
									 term()}.

-callback handle_coverage(Request :: term(),
			  keyspaces(), Sender :: sender(),
			  ModState :: term()) -> continue |
						 {reply, Reply :: term(),
						  NewModState :: term()} |
						 {noreply,
						  NewModState :: term()} |
						 {async, Work :: function(),
						  From :: sender(),
						  NewModState :: term()} |
						 {stop, Reason :: term(),
						  NewModState :: term()}.

%% handle_exit/3 is an optional behaviour callback that can be implemented.
%% It will be called in the case that a process that is linked to the vnode
%% process dies and allows the module using the behaviour to take appropriate
%% action. It is called by handle_info when it receives an {'EXIT', Pid, Reason}
%% message and the function signature is: handle_exit(Pid, Reason, State).
%%
%% It should return a tuple indicating the next state for the fsm. For a list of
%% valid return types see the documentation for the gen_fsm_compat handle_info callback.
%%
%% Here is what the spec for handle_exit/3 would look like:
%% -spec handle_exit(pid(), atom(), term()) ->
%%                          {noreply, term()} |
%%                          {stop, term(), term()}

%% handle_info/2 is an optional behaviour callback too.
%% It will be called in the case when a vnode receives any other message
%% than an EXIT message.
%% The function signature is: handle_info(Info, State).
%% It should return a tuple of the form {ok, NextState}
%%
%% Here is what the spec for handle_info/2 would look like:
%% -spec handle_info(term(), term()) -> {ok, term()}

-callback handle_exit(pid(), Reason :: term(),
		      ModState :: term()) -> {noreply,
					      NewModState :: term()} |
					     {stop, Reason :: term(),
					      NewModState :: term()}.

-callback handoff_starting(handoff_dest(),
			   ModState :: term()) -> {boolean(),
						   NewModState :: term()}.

-callback handoff_cancelled(ModState :: term()) -> {ok,
						    NewModState :: term()}.

-callback handoff_finished(handoff_dest(),
			   ModState :: term()) -> {ok, NewModState :: term()}.

-callback handle_handoff_command(Request :: term(),
				 Sender :: sender(),
				 ModState :: term()) -> {reply, Reply :: term(),
							 NewModState ::
							     term()} |
							{noreply,
							 NewModState ::
							     term()} |
							{async,
							 Work :: function(),
							 From :: sender(),
							 NewModState ::
							     term()} |
							{forward,
							 NewModState ::
							     term()} |
							{drop,
							 NewModState ::
							     term()} |
							{stop, Reason :: term(),
							 NewModState :: term()}.

-callback handle_handoff_data(binary(),
			      ModState :: term()) -> {reply,
						      ok |
						      {error, Reason :: term()},
						      NewModState :: term()}.

-callback encode_handoff_item(Key :: term(),
			      Value :: term()) -> corrupted | binary().

-callback is_empty(ModState :: term()) -> {boolean(),
					   NewModState :: term()} |
					  {false, Size :: pos_integer(),
					   NewModState :: term()}.

-callback terminate(Reason :: term(),
		    ModState :: term()) -> ok.

-callback delete(ModState :: term()) -> {ok,
					 NewModState :: term()}.

%% This commands are not executed inside the VNode, instead they are
%% part of the vnode_proxy contract.
%%
%% The vnode_proxy will drop requests in an overload situation, when
%% his happens one of the two handle_overload_* commands in the
%% vnode module is called. This call happens **from the vnode proxy**
%%
%% These calls are wrapped in a catch() meaning that when they don't
%% exist they will quietly fail. However the catch is hugely expensive
%% leading to the sitaution that when there already is a overload
%% the vnode proxy gets even worst overloaded.
%%
%% This is pretty bad since the proxy is supposed to protect against
%% exactly this overload.
%%
%% So yea sorry, you're going to be forced to implement them, if nothing
%% else just nop them out.
%%
%% BUT DO NOT call expensive functions from them there is a special hell
%% for people doing that! (it's called overflowing message queue hell and is
%% really nasty!)
-callback handle_overload_command(Request :: term(),
				  Sender :: sender(), Idx :: partition()) -> ok.

-callback handle_overload_info(Request :: term(),
			       Idx :: partition()) -> ok.

-define(DEFAULT_TIMEOUT, 60000).

-define(LOCK_RETRY_TIMEOUT, 10000).

%% ========
%% API
%% ========

start_link(Mod, Index, Forward) ->
    start_link(Mod, Index, 0, Forward).

start_link(Mod, Index, InitialInactivityTimeout,
	   Forward) ->
    gen_statem:start_link(?MODULE,
			  [Mod, Index, InitialInactivityTimeout, Forward],
			  []).

%% #1 call - State started
wait_for_init(Vnode) ->
<<<<<<< HEAD
    gen_statem:call(Vnode, wait_for_init).
=======
    gen_fsm_compat:sync_send_event(Vnode,
                                   wait_for_init,
                                   infinity).
>>>>>>> 5e6e8312

%% #2 cast
%% Send a command message for the vnode module by Pid -
%% typically to do some deferred processing after returning yourself
send_command(Pid, Request) ->
    gen_statem:cast(Pid,
		    #riak_vnode_req_v1{request = Request}).

%% #3 cast
handoff_error(Vnode, Err, Reason) ->
    gen_statem:cast(Vnode, {handoff_error, Err, Reason}).

%% #4 call
get_mod_index(VNode) ->
    gen_statem:call(VNode, get_mod_index).

%% #5 cast
set_forwarding(VNode, ForwardTo) ->
    gen_statem:cast(VNode, {set_forwarding, ForwardTo}).

%% #6 cast
trigger_handoff(VNode, TargetIdx, TargetNode) ->
<<<<<<< HEAD
    gen_statem:cast(VNode,
		    {trigger_handoff, TargetIdx, TargetNode}).
=======
    gen_fsm_compat:send_all_state_event(VNode,
                                        {trigger_handoff,
                                         TargetIdx,
                                         TargetNode}).
>>>>>>> 5e6e8312

%% #7 cast
trigger_handoff(VNode, TargetNode) ->
    gen_statem:cast(VNode, {trigger_handoff, TargetNode}).

%% #8 cast
trigger_delete(VNode) ->
    gen_statem:cast(VNode, trigger_delete).

%% #9 cast
core_status(VNode) ->
    gen_statem:call(VNode, core_status).

%% #10 %TODO
%% Sends a command to the FSM that called it after Time
%% has passed.
-spec send_command_after(integer(),
			 term()) -> reference().

send_command_after(Time, Request) ->
    %gen_fsm_compat:send_event_after(Time, #riak_vnode_req_v1{request = Request}).
    erlang:start_timer(Time,
		       self(),
		       {'$gen_cast', #riak_vnode_req_v1{request = Request}}).

%% #11 - riak_core_vnode_manager - handle_vnode_event
cast_finish_handoff(VNode) ->
    gen_statem:cast(VNode, finish_handoff).

%% #12 - riak_core_vnode_manager - handle_vnode_event
cancel_handoff(VNode) ->
    gen_statem:cast(VNode, cancel_handoff).

%% #13 - riak_core_vnode_master - send_an_event
send_an_event(VNode, Event) ->
    gen_statem:cast(VNode, Event).

%% #14 - riak_core_vnode_master - handle_cast/handle_call
%riak_core_vnode_master - command2
%riak_core_vnode_proxy - handle_call
send_req(VNode, Req) -> gen_statem:cast(VNode, Req).

%% #15 - riak_core_vnode_master - handle_call
send_all_proxy_req(VNode, Req) ->
    gen_statem:call(VNode, Req).

%% #16 - riak:core_handoff_sender - start_fold_
-spec handoff_complete(VNode :: pid()) -> ok.

handoff_complete(VNode) ->
    gen_statem:cast(VNode, handoff_complete).

%% #17 - riak:core_handoff_sender - start_fold_
-spec resize_transfer_complete(VNode :: pid(),
			       NotSentAcc :: term()) -> ok.

resize_transfer_complete(VNode, NotSentAcc) ->
    gen_statem:cast(VNode,
		    {resize_transfer_complete, NotSentAcc}).

%% #18 - riak_core_handoff_receiver - process_message
handoff_data(VNode, MsgData, VNodeTimeout) ->
    gen_statem:call(VNode,
		    {handoff_data, MsgData},
		    VNodeTimeout).

%% #19 - riak_core_vnode_proxy - handle_cast
unregistered(VNode) ->
    gen_statem:call(VNode, unregistered).

%% @doc Send a reply to a vnode request.  If
%%      the Ref is undefined just send the reply
%%      for compatibility with pre-0.12 requestors.
%%      If Ref is defined, send it along with the
%%      reply.
%%      NOTE: We *always* send the reply using unreliable delivery.
%%
-spec reply(sender(), term()) -> any().

reply({fsm, undefined, From}, Reply) ->
    riak_core_send_msg:send_event_unreliable(From, Reply);
reply({fsm, Ref, From}, Reply) ->
    riak_core_send_msg:send_event_unreliable(From,
					     {Ref, Reply});
reply({server, undefined, From}, Reply) ->
    riak_core_send_msg:reply_unreliable(From, Reply);
reply({server, Ref, From}, Reply) ->
    riak_core_send_msg:reply_unreliable(From, {Ref, Reply});
reply({raw, Ref, From}, Reply) ->
    riak_core_send_msg:bang_unreliable(From, {Ref, Reply});
reply(ignore, _Reply) -> ok.

%% @doc Set up a monitor for the pid named by a {@type sender()} vnode
%% argument.  If `Sender' was the atom `ignore', this function sets up
%% a monitor on `self()' in order to return a valid (if useless)
%% monitor reference.
-spec monitor(Sender :: sender()) -> Monitor ::
					 reference().

monitor({fsm, _, From}) ->
    erlang:monitor(process, From);
monitor({server, _, {Pid, _Ref}}) ->
    erlang:monitor(process, Pid);
monitor({raw, _, From}) ->
    erlang:monitor(process, From);
monitor(ignore) -> erlang:monitor(process, self()).

%% ========================
%% ========
%% State, Mode, Init, Terminate
%% ========
%% ========================
-record(state,
<<<<<<< HEAD
	{index :: partition(),
	 mod :: module(),
	 modstate :: term(),
	 forward :: node() | [{integer(), node()}],
	 handoff_target = none :: none | {integer(), node()},
	 handoff_pid :: pid() | undefined,
	 handoff_type ::
	     riak_core_handoff_manager:ho_type() | undefined,
	 pool_pid :: pid() | undefined,
	 pool_config :: tuple() | undefined,
	 manager_event_timer :: reference() | undefined,
	 inactivity_timeout :: non_neg_integer()}).

callback_mode() -> state_functions.
=======
        {index :: partition(),
         mod :: module(),
         modstate :: term(),
         forward :: node() | [{integer(), node()}],
         handoff_target = none :: none | {integer(), node()},
         handoff_pid :: pid() | undefined,
         handoff_type ::
             riak_core_handoff_manager:ho_type() | undefined,
         pool_pid :: pid() | undefined,
         pool_config :: tuple() | undefined,
         manager_event_timer :: reference() | undefined,
         inactivity_timeout :: non_neg_integer()}).
>>>>>>> 5e6e8312

init([Module,
      Index,
      InitialInactivityTimeout,
      Forward]) ->
    process_flag(trap_exit, true),
    State = #state{index = Index, mod = Module,
		   forward = Forward,
		   inactivity_timeout = InitialInactivityTimeout},
    {ok, started, State, 0}.

terminate(Reason, _StateName,
	  #state{mod = Module, modstate = ModState,
		 pool_pid = Pool}) ->
    %% Shutdown if the pool is still alive and a normal `Reason' is
    %% given - there could be a race on delivery of the unregistered
    %% event and successfully shutting down the pool.
    try case is_pid(Pool) andalso
<<<<<<< HEAD
		 is_process_alive(Pool) andalso (?NORMAL_REASON(Reason))
	    of
	    true ->
		riak_core_vnode_worker_pool:shutdown_pool(Pool, 60000);
	    _ -> ok
	end
    catch
	Type:Reason:Stacktrace ->
	    logger:error("Error while shutting down vnode worker "
			 "pool ~p:~p trace : ~p",
			 [Type, Reason, Stacktrace])
    after
	case ModState of
	    %% Handoff completed, Module:delete has been called, now terminate.
	    {deleted, ModState1} ->
		Module:terminate(Reason, ModState1);
	    _ -> Module:terminate(Reason, ModState)
	end
=======
                 is_process_alive(Pool) andalso (?NORMAL_REASON(Reason))
            of
            true ->
                riak_core_vnode_worker_pool:shutdown_pool(Pool, 60000);
            _ -> ok
        end
    catch
        Type:Reason:Stacktrace ->
            logger:error("Error while shutting down vnode worker "
                         "pool ~p:~p trace : ~p",
                         [Type, Reason, Stacktrace])
    after
        case ModState of
            %% Handoff completed, Module:delete has been called, now terminate.
            {deleted, ModState1} ->
                Module:terminate(Reason, ModState1);
            _ -> Module:terminate(Reason, ModState)
        end
>>>>>>> 5e6e8312
    end.

code_change(_OldVsn, StateName, State, _Extra) ->
    {ok, StateName, State}.

%% ========================
%% ========
%% States
%% ========
%% ========================

%% started
%% ========
started(timeout, _MSG,
	State = #state{inactivity_timeout =
			   InitialInactivityTimeout}) ->
    case do_init(State) of
<<<<<<< HEAD
	{ok, State2} ->
	    {next_state, active, State2, InitialInactivityTimeout};
	{error, Reason} -> {stop, Reason}
    end;
%% #1
started({call, From}, wait_for_init,
	State = #state{inactivity_timeout =
			   InitialInactivityTimeout}) ->
    case do_init(State) of
	{ok, State2} ->
	    {next_state,
	     active,
	     State2,
	     [InitialInactivityTimeout, {reply, From, ok}]};
	{error, Reason} -> {stop, Reason}
    end;
%% #only test
started({call, From}, current_state, State) ->
    {next_state,
     started,
     State,
     {reply, From, {started, State}}}.

%% active
%% ========
%% #timeout
active(timeout, _MSG,
       State = #state{mod = Module, index = Idx}) ->
    riak_core_vnode_manager:vnode_event(Module,
					Idx,
					self(),
					inactive),
    continue(State);
%% #3
active(cast, {handoff_error, _Err, _Reason}, State) ->
=======
        {ok, State2} ->
            {next_state, active, State2, InitialInactivityTimeout};
        {error, Reason} -> {stop, Reason}
    end.

started(wait_for_init, _From,
        State = #state{inactivity_timeout =
                           InitialInactivityTimeout}) ->
    case do_init(State) of
        {ok, State2} ->
            {reply, ok, active, State2, InitialInactivityTimeout};
        {error, Reason} -> {stop, Reason}
    end.

%%active
%%%%%%%%%%%%
active(timeout,
       State = #state{mod = Module, index = Idx}) ->
    riak_core_vnode_manager:vnode_event(Module,
                                        Idx,
                                        self(),
                                        inactive),
    continue(State);
active(#riak_coverage_req_v1{keyspaces = KeySpaces,
                             request = Request, sender = Sender},
       State) ->
    %% Coverage request handled in handoff and non-handoff.  Will be forwarded if set.
    vnode_coverage(Sender, Request, KeySpaces, State);
active(#riak_vnode_req_v1{sender = Sender,
                          request = {resize_forward, Request}},
       State) ->
    vnode_command(Sender, Request, State);
active(#riak_vnode_req_v1{sender = Sender,
                          request = Request},
       State = #state{handoff_target = HT})
    when HT =:= none ->
    forward_or_vnode_command(Sender, Request, State);
active(#riak_vnode_req_v1{sender = Sender,
                          request = Request},
       State = #state{handoff_type = resize,
                      handoff_target = {HOIdx, HONode}, index = Index,
                      forward = Forward, mod = Module}) ->
    RequestHash = Module:request_hash(Request),
    case RequestHash of
        %% will never have enough information to forward request so only handle locally
        undefined -> vnode_command(Sender, Request, State);
        _ ->
            {ok, R} = riak_core_ring_manager:get_my_ring(),
            FutureIndex = riak_core_ring:future_index(RequestHash,
                                                      Index,
                                                      R),
            case FutureIndex of
                %% request for portion of keyspace currently being transferred
                HOIdx ->
                    vnode_handoff_command(Sender,
                                          Request,
                                          {HOIdx, HONode},
                                          State);
                %% some portions of keyspace already transferred
                _Other when is_list(Forward) ->
                    vnode_resize_command(Sender,
                                         Request,
                                         FutureIndex,
                                         State);
                %% some portions of keyspace not already transferred
                _Other -> vnode_command(Sender, Request, State)
            end
    end;
active(#riak_vnode_req_v1{sender = Sender,
                          request = Request},
       State) ->
    vnode_handoff_command(Sender,
                          Request,
                          State#state.handoff_target,
                          State);
active(handoff_complete, State) ->
    State2 = start_manager_event_timer(handoff_complete,
                                       State),
    continue(State2);
active({resize_transfer_complete, SeenIdxs},
       State = #state{mod = Module, modstate = ModState,
                      handoff_target = Target}) ->
    case Target of
        none -> continue(State);
        _ ->
            %% TODO: refactor similarties w/ finish_handoff handle_event
            {ok, NewModState} = Module:handoff_finished(Target,
                                                        ModState),
            finish_handoff(SeenIdxs,
                           State#state{modstate = NewModState})
    end;
active({handoff_error, _Err, _Reason}, State) ->
>>>>>>> 5e6e8312
    State2 = start_manager_event_timer(handoff_error,
				       State),
    continue(State2);
%% #4
active({call, From}, get_mod_index,
       State = #state{index = Idx, mod = Module}) ->
    {next_state,
     active,
     State,
     [State#state.inactivity_timeout,
      {reply, From, {Module, Idx}}]};
%% #5
active(cast, {set_forwarding, undefined},
       State = #state{modstate = {deleted, _ModState}}) ->
    %% The vnode must forward requests when in the deleted state, therefore
    %% ignore requests to stop forwarding.
    continue(State);
%% #5
active(cast, {set_forwarding, ForwardTo}, State) ->
    logger:debug("vnode fwd :: ~p/~p :: ~p -> ~p~n",
		 [State#state.mod,
		  State#state.index,
		  State#state.forward,
		  ForwardTo]),
    State2 = mod_set_forwarding(ForwardTo, State),
    continue(State2#state{forward = ForwardTo});
%% #7
active(cast, {trigger_handoff, TargetIdx, TargetNode},
       State) ->
    maybe_handoff(TargetIdx, TargetNode, State);
%% #6
active(cast, {trigger_handoff, TargetNode}, State) ->
    active(cast,
	   {trigger_handoff, State#state.index, TargetNode},
	   State);
%% #8
active(cast, trigger_delete,
       State = #state{mod = Module, modstate = ModState,
		      index = Idx}) ->
    case mark_delete_complete(Idx, Module) of
<<<<<<< HEAD
	{ok, _NewRing} ->
	    {ok, NewModState} = Module:delete(ModState),
	    logger:debug("~p ~p vnode deleted", [Idx, Module]);
	_ -> NewModState = ModState
=======
        {ok, _NewRing} ->
            {ok, NewModState} = Module:delete(ModState),
            logger:debug("~p ~p vnode deleted", [Idx, Module]);
        _ -> NewModState = ModState
>>>>>>> 5e6e8312
    end,
    maybe_shutdown_pool(State),
    riak_core_vnode_manager:unregister_vnode(Idx, Module),
    continue(State#state{modstate =
<<<<<<< HEAD
			     {deleted, NewModState}});
%% #9
active({call, From}, core_status,
       State = #state{index = Index, mod = Module,
		      modstate = ModState, handoff_target = HT,
		      forward = FN}) ->
    Mode = case {FN, HT} of
	       {undefined, none} -> active;
	       {undefined, HT} -> handoff;
	       {FN, none} -> forward;
	       _ -> undefined
	   end,
    Status = [{index, Index}, {mod, Module}] ++
		 case FN of
		     undefined -> [];
		     _ -> [{forward, FN}]
		 end
		     ++
		     case HT of
			 none -> [];
			 _ -> [{handoff_target, HT}]
		     end
			 ++
			 case ModState of
			     {deleted, _} -> [deleted];
			     _ -> []
			 end,
    {next_state,
     active,
     State,
     [State#state.inactivity_timeout,
      {reply, From, {Mode, Status}}]};
%% #11
active(cast, finish_handoff,
       State = #state{modstate = {deleted, _ModState}}) ->
=======
                             {deleted, NewModState}});
active(unregistered,
       State = #state{mod = Module, index = Index}) ->
    %% Add exclusion so the ring handler will not try to spin this vnode
    %% up until it receives traffic.
    riak_core_handoff_manager:add_exclusion(Module, Index),
    logger:debug("~p ~p vnode excluded and unregistered.",
                 [Index, Module]),
    {stop,
     normal,
     State#state{handoff_target = none,
                 handoff_type = undefined, pool_pid = undefined}}.

active(_Event, _From, State) ->
    Reply = ok,
    {reply,
     Reply,
     active,
     State,
     State#state.inactivity_timeout}.

%% handle_event
%%%%%%%%%%%%%%%%

handle_event({set_forwarding, undefined}, _StateName,
             State = #state{modstate = {deleted, _ModState}}) ->
    %% The vnode must forward requests when in the deleted state, therefore
    %% ignore requests to stop forwarding.
    continue(State);
handle_event({set_forwarding, ForwardTo}, _StateName,
             State) ->
    logger:debug("vnode fwd :: ~p/~p :: ~p -> ~p~n",
                 [State#state.mod,
                  State#state.index,
                  State#state.forward,
                  ForwardTo]),
    State2 = mod_set_forwarding(ForwardTo, State),
    continue(State2#state{forward = ForwardTo});
handle_event(finish_handoff, _StateName,
             State = #state{modstate = {deleted, _ModState}}) ->
>>>>>>> 5e6e8312
    stop_manager_event_timer(State),
    continue(State#state{handoff_target = none});
%% #11
active(cast, finish_handoff,
       State = #state{mod = Module, modstate = ModState,
		      handoff_target = Target}) ->
    stop_manager_event_timer(State),
    case Target of
<<<<<<< HEAD
	none -> continue(State);
	_ ->
	    {ok, NewModState} = Module:handoff_finished(Target,
							ModState),
	    finish_handoff(State#state{modstate = NewModState})
=======
        none -> continue(State);
        _ ->
            {ok, NewModState} = Module:handoff_finished(Target,
                                                        ModState),
            finish_handoff(State#state{modstate = NewModState})
>>>>>>> 5e6e8312
    end;
%% #12
active(cast, cancel_handoff,
       State = #state{mod = Module, modstate = ModState}) ->
    %% it would be nice to pass {Err, Reason} to the vnode but the
    %% API doesn't currently allow for that.
    stop_manager_event_timer(State),
    case State#state.handoff_target of
<<<<<<< HEAD
	none -> continue(State);
	_ ->
	    {ok, NewModState} = Module:handoff_cancelled(ModState),
	    continue(State#state{handoff_target = none,
				 handoff_type = undefined,
				 modstate = NewModState})
    end;
%% #16
active(cast, handoff_complete, State) ->
    State2 = start_manager_event_timer(handoff_complete,
				       State),
    continue(State2);
%% #17
active(cast, {resize_transfer_complete, SeenIdxs},
       State = #state{mod = Module, modstate = ModState,
		      handoff_target = Target}) ->
    case Target of
	none -> continue(State);
	_ ->
	    %% TODO: refactor similarties w/ finish_handoff handle_event
	    {ok, NewModState} = Module:handoff_finished(Target,
							ModState),
	    finish_handoff(SeenIdxs,
			   State#state{modstate = NewModState})
    end;
%% #18
active({call, From}, {handoff_data, _BinObj},
       State = #state{modstate = {deleted, _ModState}}) ->
    {next_state,
     active,
     State,
     [State#state.inactivity_timeout,
      {reply, From, {error, vnode_exiting}}]};
%{reply, {error, vnode_exiting}, StateName, State,
% State#state.inactivity_timeout};
%% #18
active({call, From}, {handoff_data, BinObj},
       State = #state{mod = Module, modstate = ModState}) ->
    case Module:handle_handoff_data(BinObj, ModState) of
	{reply, ok, NewModState} ->
	    {next_state,
	     active,
	     State#state{modstate = NewModState},
	     [State#state.inactivity_timeout, {reply, From, ok}]};
	% {reply, ok, StateName,
	%     State#state{modstate = NewModState},
	%     State#state.inactivity_timeout};
	{reply, {error, Err}, NewModState} ->
	    logger:error("~p failed to store handoff obj: ~p",
			 [Module, Err]),
	    {next_state,
	     active,
	     State#state{modstate = NewModState},
	     [State#state.inactivity_timeout,
	      {reply, From, {error, Err}}]}
    end;
% {reply, {error, Err}, StateName,
%     State#state{modstate = NewModState},
%     State#state.inactivity_timeout}
%% #19
active(cast, unregistered,
       State = #state{mod = Module, index = Index}) ->
    %% Add exclusion so the ring handler will not try to spin this vnode
    %% up until it receives traffic.
    riak_core_handoff_manager:add_exclusion(Module, Index),
    logger:debug("~p ~p vnode excluded and unregistered.",
		 [Index, Module]),
    {stop,
     normal,
     State#state{handoff_target = none,
		 handoff_type = undefined, pool_pid = undefined}};
%% internal
%%%%%%%%%%%%
%% # start_manager_event_timer
active(cast, {send_manager_event, Event}, State) ->
    State2 = start_manager_event_timer(Event, State),
    continue(State2);
%% 13
active(_C,
       #riak_coverage_req_v1{keyspaces = KeySpaces,
			     request = Request, sender = Sender},
       State) ->
    %% Coverage request handled in handoff and non-handoff.  Will be forwarded if set.
    vnode_coverage(Sender, Request, KeySpaces, State);
%% forward_request
active(_C,
       #riak_vnode_req_v1{sender = Sender,
			  request = {resize_forward, Request}},
       State) ->
    vnode_command(Sender, Request, State);
%% # finish_handoff
active(_C,
       #riak_vnode_req_v1{sender = Sender, request = Request},
       State = #state{handoff_target = HT})
    when HT =:= none ->
    forward_or_vnode_command(Sender, Request, State);
%% maybe_handoff
active(_C,
       #riak_vnode_req_v1{sender = Sender, request = Request},
       State = #state{handoff_type = resize,
		      handoff_target = {HOIdx, HONode}, index = Index,
		      forward = Forward, mod = Module}) ->
    RequestHash = Module:request_hash(Request),
    case RequestHash of
	%% will never have enough information to forward request so only handle locally
	undefined -> vnode_command(Sender, Request, State);
	_ ->
	    {ok, R} = riak_core_ring_manager:get_my_ring(),
	    FutureIndex = riak_core_ring:future_index(RequestHash,
						      Index,
						      R),
	    case FutureIndex of
		%% request for portion of keyspace currently being transferred
		HOIdx ->
		    vnode_handoff_command(Sender,
					  Request,
					  {HOIdx, HONode},
					  State);
		%% some portions of keyspace already transferred
		_Other when is_list(Forward) ->
		    vnode_resize_command(Sender,
					 Request,
					 FutureIndex,
					 State);
		%% some portions of keyspace not already transferred
		_Other -> vnode_command(Sender, Request, State)
	    end
    end;
%%
active(cast,
       #riak_vnode_req_v1{sender = Sender, request = Request},
       State) ->
    vnode_handoff_command(Sender,
			  Request,
			  State#state.handoff_target,
			  State);
%% info
%%%%%%%%
%%
active(info, {'$vnode_proxy_ping', From, Ref, Msgs},
       State) ->
    riak_core_vnode_proxy:cast(From,
			       {vnode_proxy_pong, Ref, Msgs}),
    {next_state,
     active,
=======
        none -> continue(State);
        _ ->
            {ok, NewModState} = Module:handoff_cancelled(ModState),
            continue(State#state{handoff_target = none,
                                 handoff_type = undefined,
                                 modstate = NewModState})
    end;
handle_event({trigger_handoff, TargetNode}, StateName,
             State) ->
    handle_event({trigger_handoff,
                  State#state.index,
                  TargetNode},
                 StateName,
                 State);
handle_event({trigger_handoff, _TargetIdx, _TargetNode},
             _StateName,
             State = #state{modstate = {deleted, _ModState}}) ->
    continue(State);
handle_event(R = {trigger_handoff,
                  _TargetIdx,
                  _TargetNode},
             _StateName, State) ->
    active(R, State);
handle_event(trigger_delete, _StateName,
             State = #state{modstate = {deleted, _}}) ->
    continue(State);
handle_event(trigger_delete, _StateName, State) ->
    active(trigger_delete, State);
handle_event(R = #riak_vnode_req_v1{}, _StateName,
             State) ->
    active(R, State);
handle_event(R = #riak_coverage_req_v1{}, _StateName,
             State) ->
    active(R, State).

%%handle_sync_event
%%%%%%%%%%%%%%%%%%%%

handle_sync_event(current_state, _From, StateName,
                  State) ->
    {reply, {StateName, State}, StateName, State};
handle_sync_event(get_mod_index, _From, StateName,
                  State = #state{index = Idx, mod = Mod}) ->
    {reply,
     {Mod, Idx},
     StateName,
     State,
     State#state.inactivity_timeout};
handle_sync_event({handoff_data, _BinObj}, _From,
                  StateName,
                  State = #state{modstate = {deleted, _ModState}}) ->
    {reply,
     {error, vnode_exiting},
     StateName,
     State,
     State#state.inactivity_timeout};
handle_sync_event({handoff_data, BinObj}, _From,
                  StateName,
                  State = #state{mod = Module, modstate = ModState}) ->
    case Module:handle_handoff_data(BinObj, ModState) of
        {reply, ok, NewModState} ->
            {reply,
             ok,
             StateName,
             State#state{modstate = NewModState},
             State#state.inactivity_timeout};
        {reply, {error, Err}, NewModState} ->
            logger:error("~p failed to store handoff obj: ~p",
                         [Module, Err]),
            {reply,
             {error, Err},
             StateName,
             State#state{modstate = NewModState},
             State#state.inactivity_timeout}
    end;
handle_sync_event(core_status, _From, StateName,
                  State = #state{index = Index, mod = Module,
                                 modstate = ModState, handoff_target = HT,
                                 forward = FN}) ->
    Mode = case {FN, HT} of
               {undefined, none} -> active;
               {undefined, HT} -> handoff;
               {FN, none} -> forward;
               _ -> undefined
           end,
    Status = [{index, Index}, {mod, Module}] ++
                 case FN of
                     undefined -> [];
                     _ -> [{forward, FN}]
                 end
                     ++
                     case HT of
                         none -> [];
                         _ -> [{handoff_target, HT}]
                     end
                         ++
                         case ModState of
                             {deleted, _} -> [deleted];
                             _ -> []
                         end,
    {reply,
     {Mode, Status},
     StateName,
     State,
     State#state.inactivity_timeout}.

%%handle_info
%%%%%%%%%%%%%%

handle_info({'$vnode_proxy_ping', From, Ref, Msgs},
            StateName, State) ->
    riak_core_vnode_proxy:cast(From,
                               {vnode_proxy_pong, Ref, Msgs}),
    {next_state,
     StateName,
>>>>>>> 5e6e8312
     State,
     State#state.inactivity_timeout};
%%
active(info, {'EXIT', Pid, Reason},
       State = #state{mod = Module, index = Index,
		      pool_pid = Pid, pool_config = PoolConfig}) ->
    case Reason of
<<<<<<< HEAD
	Reason when Reason == normal; Reason == shutdown ->
	    continue(State#state{pool_pid = undefined});
	_ ->
	    logger:error("~p ~p worker pool crashed ~p\n",
			 [Index, Module, Reason]),
	    {pool, WorkerModule, PoolSize, WorkerArgs} = PoolConfig,
	    logger:debug("starting worker pool ~p with size of "
			 "~p for vnode ~p.",
			 [WorkerModule, PoolSize, Index]),
	    {ok, NewPoolPid} =
		riak_core_vnode_worker_pool:start_link(WorkerModule,
						       PoolSize,
						       Index,
						       WorkerArgs,
						       worker_props),
	    continue(State#state{pool_pid = NewPoolPid})
=======
        Reason when Reason == normal; Reason == shutdown ->
            continue(State#state{pool_pid = undefined});
        _ ->
            logger:error("~p ~p worker pool crashed ~p\n",
                         [Index, Module, Reason]),
            {pool, WorkerModule, PoolSize, WorkerArgs} = PoolConfig,
            logger:debug("starting worker pool ~p with size of "
                         "~p for vnode ~p.",
                         [WorkerModule, PoolSize, Index]),
            {ok, NewPoolPid} =
                riak_core_vnode_worker_pool:start_link(WorkerModule,
                                                       PoolSize,
                                                       Index,
                                                       WorkerArgs,
                                                       worker_props),
            continue(State#state{pool_pid = NewPoolPid})
>>>>>>> 5e6e8312
    end;
%%
active(info, {'DOWN', _Ref, process, _Pid, normal},
       State = #state{modstate = {deleted, _}}) ->
    %% these messages are produced by riak_kv_vnode's aae tree
    %% monitors; they are harmless, so don't yell about them. also
    %% only dustbin them in the deleted modstate, because pipe vnodes
    %% need them in other states
    continue(State);
%%
active({info, _F}, Info,
       State = #state{mod = Module, modstate = {deleted, _},
		      index = Index}) ->
    logger:info("~p ~p ignored handle_info ~p - vnode "
		"unregistering\n",
		[Index, Module, Info]),
    continue(State);
%%
active({info, _F}, {'EXIT', Pid, Reason},
       State = #state{mod = Module, modstate = ModState}) ->
    %% A linked processes has died so use the
    %% handle_exit callback to allow the vnode
    %% process to take appropriate action.
    %% If the function is not implemented default
    %% to crashing the process.
    try case Module:handle_exit(Pid, Reason, ModState) of
<<<<<<< HEAD
	    {noreply, NewModState} ->
		{next_state,
		 active,
		 State#state{modstate = NewModState},
		 State#state.inactivity_timeout};
	    {stop, Reason1, NewModState} ->
		{stop, Reason1, State#state{modstate = NewModState}}
	end
    catch
	_ErrorType:undef -> {stop, linked_process_crash, State}
=======
            {noreply, NewModState} ->
                {next_state,
                 StateName,
                 State#state{modstate = NewModState},
                 State#state.inactivity_timeout};
            {stop, Reason1, NewModState} ->
                {stop, Reason1, State#state{modstate = NewModState}}
        end
    catch
        _ErrorType:undef -> {stop, linked_process_crash, State}
>>>>>>> 5e6e8312
    end;
%%
active({info, _F}, Info,
       State = #state{mod = Module, modstate = ModState}) ->
    case erlang:function_exported(Module, handle_info, 2) of
<<<<<<< HEAD
	true ->
	    {ok, NewModState} = Module:handle_info(Info, ModState),
	    {next_state,
	     active,
	     State#state{modstate = NewModState},
	     State#state.inactivity_timeout};
	false ->
	    {next_state,
	     active,
	     State,
	     State#state.inactivity_timeout}
    end;
%% only TEST
active({call, From}, current_state, State) ->
    {next_state,
     active,
     State,
     [{reply, From, {active, State}}]};
%% # all? %TODO
active({_C, From}, _MSG, State) ->
    {next_state,
     active,
     State,
     [State#state.inactivity_timeout, {reply, From, ok}]}.
=======
        true ->
            {ok, NewModState} = Module:handle_info(Info, ModState),
            {next_state,
             StateName,
             State#state{modstate = NewModState},
             State#state.inactivity_timeout};
        false ->
            {next_state,
             StateName,
             State,
             State#state.inactivity_timeout}
    end.
>>>>>>> 5e6e8312

%% ========================
%% ========
%% Internal Helper Functions
%% ========
%% ========================
do_init(State = #state{index = Index, mod = Module,
		       forward = Forward}) ->
    {ModState, Props} = case Module:init([Index]) of
<<<<<<< HEAD
			    {ok, MS} -> {MS, []};
			    {ok, MS, P} -> {MS, P};
			    {error, R} -> {error, R}
			end,
    case {ModState, Props} of
	{error, Reason} -> {error, Reason};
	_ ->
	    PoolConfig = case lists:keyfind(pool, 1, Props) of
			     {pool, WorkerModule, PoolSize, WorkerArgs} =
				 PoolCfg ->
				 logger:debug("starting worker pool ~p with size of "
					      "~p~n",
					      [WorkerModule, PoolSize]),
				 {ok, PoolPid} =
				     riak_core_vnode_worker_pool:start_link(WorkerModule,
									    PoolSize,
									    Index,
									    WorkerArgs,
									    worker_props),
				 PoolCfg;
			     _ -> PoolPid = undefined
			 end,
	    riak_core_handoff_manager:remove_exclusion(Module,
						       Index),
	    Timeout = application:get_env(riak_core,
					  vnode_inactivity_timeout,
					  ?DEFAULT_TIMEOUT),
	    Timeout2 = Timeout + rand:uniform(Timeout),
	    State2 = State#state{modstate = ModState,
				 inactivity_timeout = Timeout2,
				 pool_pid = PoolPid, pool_config = PoolConfig},
	    logger:debug("vnode :: ~p/~p :: ~p~n",
			 [Module, Index, Forward]),
	    State3 = mod_set_forwarding(Forward, State2),
	    {ok, State3}
=======
                            {ok, MS} -> {MS, []};
                            {ok, MS, P} -> {MS, P};
                            {error, R} -> {error, R}
                        end,
    case {ModState, Props} of
        {error, Reason} -> {error, Reason};
        _ ->
            PoolConfig = case lists:keyfind(pool, 1, Props) of
                             {pool, WorkerModule, PoolSize, WorkerArgs} =
                                 PoolCfg ->
                                 logger:debug("starting worker pool ~p with size of "
                                              "~p~n",
                                              [WorkerModule, PoolSize]),
                                 {ok, PoolPid} =
                                     riak_core_vnode_worker_pool:start_link(WorkerModule,
                                                                            PoolSize,
                                                                            Index,
                                                                            WorkerArgs,
                                                                            worker_props),
                                 PoolCfg;
                             _ -> PoolPid = undefined
                         end,
            riak_core_handoff_manager:remove_exclusion(Module,
                                                       Index),
            Timeout = application:get_env(riak_core,
                                          vnode_inactivity_timeout,
                                          ?DEFAULT_TIMEOUT),
            Timeout2 = Timeout + rand:uniform(Timeout),
            State2 = State#state{modstate = ModState,
                                 inactivity_timeout = Timeout2,
                                 pool_pid = PoolPid, pool_config = PoolConfig},
            logger:debug("vnode :: ~p/~p :: ~p~n",
                         [Module, Index, Forward]),
            State3 = mod_set_forwarding(Forward, State2),
            {ok, State3}
>>>>>>> 5e6e8312
    end.

continue(State) ->
    {next_state,
     active,
     State,
     State#state.inactivity_timeout}.

continue(State, NewModState) ->
    continue(State#state{modstate = NewModState}).

%% Active vnodes operate in three states: normal, handoff, and forwarding.
%%
%% In the normal state, vnode commands are passed to handle_command. When
%% a handoff is triggered, handoff_target is set and the vnode
%% is said to be in the handoff state.
%%
%% In the handoff state, vnode commands are passed to handle_handoff_command.
%% However, a vnode may be blocked during handoff (and therefore not servicing
%% commands) if the handoff procedure is blocking (eg. in riak_kv when not
%% using async fold).
%%
%% After handoff, a vnode may move into forwarding state. The forwarding state
%% is a product of the new gossip/membership code and will not occur if the
%% node is running in legacy mode. The forwarding state represents the case
%% where the vnode has already handed its data off to the new owner, but the
%% new owner is not yet listed as the current owner in the ring. This may occur
%% because additional vnodes are still waiting to handoff their data to the
%% new owner, or simply because the ring has yet to converge on the new owner.
%% In the forwarding state, all vnode commands and coverage commands are
%% forwarded to the new owner for processing.
%%
%% The above becomes a bit more complicated when the vnode takes part in resizing
%% the ring, since several transfers with a single vnode as the source are necessary
%% to complete the operation. A vnode will remain in the handoff state, for, potentially,
%% more than one transfer and may be in the handoff state despite there being no active
%% transfers with this vnode as the source. During this time requests that can be forwarded
%% to a partition for which the transfer has already completed, are forwarded. All other
%% requests are passed to handle_handoff_command.
forward_or_vnode_command(Sender, Request,
			 State = #state{forward = Forward, mod = Module,
					index = Index}) ->
    Resizing = is_list(Forward),
    RequestHash = case Resizing of
<<<<<<< HEAD
		      true -> Module:request_hash(Request);
		      false -> undefined
		  end,
    case {Forward, RequestHash} of
	%% typical vnode operation, no forwarding set, handle request locally
	{undefined, _} -> vnode_command(Sender, Request, State);
	%% implicit forwarding after ownership transfer/hinted handoff
	{F, _} when not is_list(F) ->
	    vnode_forward(implicit,
			  {Index, Forward},
			  Sender,
			  Request,
			  State),
	    continue(State);
	%% during resize we can't forward a request w/o request hash, always handle locally
	{_, undefined} -> vnode_command(Sender, Request, State);
	%% possible forwarding during ring resizing
	{_, _} ->
	    {ok, R} = riak_core_ring_manager:get_my_ring(),
	    FutureIndex = riak_core_ring:future_index(RequestHash,
						      Index,
						      R),
	    vnode_resize_command(Sender,
				 Request,
				 FutureIndex,
				 State)
=======
                      true -> Module:request_hash(Request);
                      false -> undefined
                  end,
    case {Forward, RequestHash} of
        %% typical vnode operation, no forwarding set, handle request locally
        {undefined, _} -> vnode_command(Sender, Request, State);
        %% implicit forwarding after ownership transfer/hinted handoff
        {F, _} when not is_list(F) ->
            vnode_forward(implicit,
                          {Index, Forward},
                          Sender,
                          Request,
                          State),
            continue(State);
        %% during resize we can't forward a request w/o request hash, always handle locally
        {_, undefined} -> vnode_command(Sender, Request, State);
        %% possible forwarding during ring resizing
        {_, _} ->
            {ok, R} = riak_core_ring_manager:get_my_ring(),
            FutureIndex = riak_core_ring:future_index(RequestHash,
                                                      Index,
                                                      R),
            vnode_resize_command(Sender,
                                 Request,
                                 FutureIndex,
                                 State)
>>>>>>> 5e6e8312
    end.

vnode_command(_Sender, _Request,
	      State = #state{modstate = {deleted, _}}) ->
    continue(State);
vnode_command(Sender, Request,
<<<<<<< HEAD
	      State = #state{mod = Module, modstate = ModState,
			     pool_pid = Pool}) ->
    case catch Module:handle_command(Request,
				     Sender,
				     ModState)
	of
	{'EXIT', ExitReason} ->
	    reply(Sender, {vnode_error, ExitReason}),
	    logger:error("~p command failed ~p",
			 [Module, ExitReason]),
	    {stop, ExitReason, State#state{modstate = ModState}};
	continue -> continue(State, ModState);
	{reply, Reply, NewModState} ->
	    reply(Sender, Reply),
	    continue(State, NewModState);
	{noreply, NewModState} -> continue(State, NewModState);
	{async, Work, From, NewModState} ->
	    %% dispatch some work to the vnode worker pool
	    %% the result is sent back to 'From'
	    riak_core_vnode_worker_pool:handle_work(Pool,
						    Work,
						    From),
	    continue(State, NewModState);
	{stop, Reason, NewModState} ->
	    {stop, Reason, State#state{modstate = NewModState}}
=======
              State = #state{mod = Module, modstate = ModState,
                             pool_pid = Pool}) ->
    case catch Module:handle_command(Request,
                                     Sender,
                                     ModState)
        of
        {'EXIT', ExitReason} ->
            reply(Sender, {vnode_error, ExitReason}),
            logger:error("~p command failed ~p",
                         [Module, ExitReason]),
            {stop, ExitReason, State#state{modstate = ModState}};
        continue -> continue(State, ModState);
        {reply, Reply, NewModState} ->
            reply(Sender, Reply),
            continue(State, NewModState);
        {noreply, NewModState} -> continue(State, NewModState);
        {async, Work, From, NewModState} ->
            %% dispatch some work to the vnode worker pool
            %% the result is sent back to 'From'
            riak_core_vnode_worker_pool:handle_work(Pool,
                                                    Work,
                                                    From),
            continue(State, NewModState);
        {stop, Reason, NewModState} ->
            {stop, Reason, State#state{modstate = NewModState}}
>>>>>>> 5e6e8312
    end.

vnode_coverage(Sender, Request, KeySpaces,
	       State = #state{index = Index, mod = Module,
			      modstate = ModState, pool_pid = Pool,
			      forward = Forward}) ->
    %% Check if we should forward
    case Forward of
<<<<<<< HEAD
	undefined ->
	    Action = Module:handle_coverage(Request,
					    KeySpaces,
					    Sender,
					    ModState);
	%% handle coverage requests locally during ring resize
	Forwards when is_list(Forwards) ->
	    Action = Module:handle_coverage(Request,
					    KeySpaces,
					    Sender,
					    ModState);
	NextOwner ->
	    riak_core_vnode_master:coverage(Request,
					    {Index, NextOwner},
					    KeySpaces,
					    Sender,
					    riak_core_vnode_master:reg_name(Module)),
	    Action = continue
    end,
    case Action of
	continue -> continue(State, ModState);
	{reply, Reply, NewModState} ->
	    reply(Sender, Reply),
	    continue(State, NewModState);
	{noreply, NewModState} -> continue(State, NewModState);
	{async, Work, From, NewModState} ->
	    %% dispatch some work to the vnode worker pool
	    %% the result is sent back to 'From'
	    riak_core_vnode_worker_pool:handle_work(Pool,
						    Work,
						    From),
	    continue(State, NewModState);
	{stop, Reason, NewModState} ->
	    {stop, Reason, State#state{modstate = NewModState}}
    end.

vnode_handoff_command(Sender, Request, ForwardTo,
		      State = #state{mod = Module, modstate = ModState,
				     handoff_target = HOTarget,
				     handoff_type = HOType, pool_pid = Pool}) ->
    case Module:handle_handoff_command(Request,
				       Sender,
				       ModState)
	of
	{reply, Reply, NewModState} ->
	    reply(Sender, Reply),
	    continue(State, NewModState);
	{noreply, NewModState} -> continue(State, NewModState);
	{async, Work, From, NewModState} ->
	    %% dispatch some work to the vnode worker pool
	    %% the result is sent back to 'From'
	    riak_core_vnode_worker_pool:handle_work(Pool,
						    Work,
						    From),
	    continue(State, NewModState);
	{forward, NewModState} ->
	    forward_request(HOType,
			    Request,
			    HOTarget,
			    ForwardTo,
			    Sender,
			    State),
	    continue(State, NewModState);
	{forward, NewReq, NewModState} ->
	    forward_request(HOType,
			    NewReq,
			    HOTarget,
			    ForwardTo,
			    Sender,
			    State),
	    continue(State, NewModState);
	{drop, NewModState} -> continue(State, NewModState);
	{stop, Reason, NewModState} ->
	    {stop, Reason, State#state{modstate = NewModState}}
=======
        undefined ->
            Action = Module:handle_coverage(Request,
                                            KeySpaces,
                                            Sender,
                                            ModState);
        %% handle coverage requests locally during ring resize
        Forwards when is_list(Forwards) ->
            Action = Module:handle_coverage(Request,
                                            KeySpaces,
                                            Sender,
                                            ModState);
        NextOwner ->
            logger:debug("Forwarding coverage ~p -> ~p: ~p~n",
                         [node(), NextOwner, Index]),
            riak_core_vnode_master:coverage(Request,
                                            {Index, NextOwner},
                                            KeySpaces,
                                            Sender,
                                            riak_core_vnode_master:reg_name(Module)),
            Action = continue
    end,
    case Action of
        continue -> continue(State, ModState);
        {reply, Reply, NewModState} ->
            reply(Sender, Reply),
            continue(State, NewModState);
        {noreply, NewModState} -> continue(State, NewModState);
        {async, Work, From, NewModState} ->
            %% dispatch some work to the vnode worker pool
            %% the result is sent back to 'From'
            riak_core_vnode_worker_pool:handle_work(Pool,
                                                    Work,
                                                    From),
            continue(State, NewModState);
        {stop, Reason, NewModState} ->
            {stop, Reason, State#state{modstate = NewModState}}
    end.

vnode_handoff_command(Sender, Request, ForwardTo,
                      State = #state{mod = Module, modstate = ModState,
                                     handoff_target = HOTarget,
                                     handoff_type = HOType, pool_pid = Pool}) ->
    case Module:handle_handoff_command(Request,
                                       Sender,
                                       ModState)
        of
        {reply, Reply, NewModState} ->
            reply(Sender, Reply),
            continue(State, NewModState);
        {noreply, NewModState} -> continue(State, NewModState);
        {async, Work, From, NewModState} ->
            %% dispatch some work to the vnode worker pool
            %% the result is sent back to 'From'
            riak_core_vnode_worker_pool:handle_work(Pool,
                                                    Work,
                                                    From),
            continue(State, NewModState);
        {forward, NewModState} ->
            forward_request(HOType,
                            Request,
                            HOTarget,
                            ForwardTo,
                            Sender,
                            State),
            continue(State, NewModState);
        {forward, NewReq, NewModState} ->
            forward_request(HOType,
                            NewReq,
                            HOTarget,
                            ForwardTo,
                            Sender,
                            State),
            continue(State, NewModState);
        {drop, NewModState} -> continue(State, NewModState);
        {stop, Reason, NewModState} ->
            {stop, Reason, State#state{modstate = NewModState}}
>>>>>>> 5e6e8312
    end.

%% @private wrap the request for resize forwards, and use the resize
%% target.
forward_request(resize, Request, _HOTarget,
		ResizeTarget, Sender, State) ->
    %% resize op and transfer ongoing
    vnode_forward(resize,
<<<<<<< HEAD
		  ResizeTarget,
		  Sender,
		  {resize_forward, Request},
		  State);
=======
                  ResizeTarget,
                  Sender,
                  {resize_forward, Request},
                  State);
>>>>>>> 5e6e8312
forward_request(undefined, Request, _HOTarget,
		ResizeTarget, Sender, State) ->
    %% resize op ongoing, no resize transfer ongoing, arrive here
    %% via forward_or_vnode_command
    vnode_forward(resize,
<<<<<<< HEAD
		  ResizeTarget,
		  Sender,
		  {resize_forward, Request},
		  State);
=======
                  ResizeTarget,
                  Sender,
                  {resize_forward, Request},
                  State);
>>>>>>> 5e6e8312
forward_request(_, Request, HOTarget, _ResizeTarget,
		Sender, State) ->
    %% normal explicit forwarding during owhership transfer
    vnode_forward(explicit,
<<<<<<< HEAD
		  HOTarget,
		  Sender,
		  Request,
		  State).
=======
                  HOTarget,
                  Sender,
                  Request,
                  State).
>>>>>>> 5e6e8312

vnode_forward(Type, ForwardTo, Sender, Request,
	      State) ->
    logger:debug("Forwarding (~p) {~p,~p} -> ~p~n",
		 [Type, State#state.index, node(), ForwardTo]),
    riak_core_vnode_master:command_unreliable(ForwardTo,
<<<<<<< HEAD
					      Request,
					      Sender,
					      riak_core_vnode_master:reg_name(State#state.mod)).
=======
                                              Request,
                                              Sender,
                                              riak_core_vnode_master:reg_name(State#state.mod)).
>>>>>>> 5e6e8312

%% @doc during ring resizing if we have completed a transfer to the index that will
%% handle request in future ring we forward to it. Otherwise we delegate
%% to the local vnode like other requests during handoff
vnode_resize_command(Sender, Request, FutureIndex,
		     State = #state{forward = Forward})
    when is_list(Forward) ->
    case lists:keyfind(FutureIndex, 1, Forward) of
<<<<<<< HEAD
	false -> vnode_command(Sender, Request, State);
	{FutureIndex, FutureOwner} ->
	    vnode_handoff_command(Sender,
				  Request,
				  {FutureIndex, FutureOwner},
				  State)
=======
        false -> vnode_command(Sender, Request, State);
        {FutureIndex, FutureOwner} ->
            vnode_handoff_command(Sender,
                                  Request,
                                  {FutureIndex, FutureOwner},
                                  State)
>>>>>>> 5e6e8312
    end.

%% This code lives in riak_core_vnode rather than riak_core_vnode_manager
%% because the ring_trans call is a synchronous call to the ring manager,
%% and it is better to block an individual vnode rather than the vnode
%% manager. Blocking the manager can impact all vnodes. This code is safe
%% to execute on multiple parallel vnodes because of the synchronization
%% afforded by having all ring changes go through the single ring manager.
mark_handoff_complete(SrcIdx, Target, SeenIdxs, Mod,
		      resize) ->
    Prev = node(),
    Source = {SrcIdx, Prev},
    TransFun = fun (Ring, _) ->
<<<<<<< HEAD
		       Owner = riak_core_ring:index_owner(Ring, SrcIdx),
		       Status = riak_core_ring:resize_transfer_status(Ring,
								      Source,
								      Target,
								      Mod),
		       case {Owner, Status} of
			   {Prev, awaiting} ->
			       F = fun (SeenIdx, RingAcc) ->
					   riak_core_ring:schedule_resize_transfer(RingAcc,
										   Source,
										   SeenIdx)
				   end,
			       Ring2 = lists:foldl(F,
						   Ring,
						   ordsets:to_list(SeenIdxs)),
			       Ring3 =
				   riak_core_ring:resize_transfer_complete(Ring2,
									   Source,
									   Target,
									   Mod),
			       %% local ring optimization (see below)
			       {set_only, Ring3};
			   _ -> ignore
		       end
	       end,
=======
                       Owner = riak_core_ring:index_owner(Ring, SrcIdx),
                       Status = riak_core_ring:resize_transfer_status(Ring,
                                                                      Source,
                                                                      Target,
                                                                      Mod),
                       case {Owner, Status} of
                           {Prev, awaiting} ->
                               F = fun (SeenIdx, RingAcc) ->
                                           riak_core_ring:schedule_resize_transfer(RingAcc,
                                                                                   Source,
                                                                                   SeenIdx)
                                   end,
                               Ring2 = lists:foldl(F,
                                                   Ring,
                                                   ordsets:to_list(SeenIdxs)),
                               Ring3 =
                                   riak_core_ring:resize_transfer_complete(Ring2,
                                                                           Source,
                                                                           Target,
                                                                           Mod),
                               %% local ring optimization (see below)
                               {set_only, Ring3};
                           _ -> ignore
                       end
               end,
>>>>>>> 5e6e8312
    Result = riak_core_ring_manager:ring_trans(TransFun,
					       []),
    case Result of
<<<<<<< HEAD
	{ok, _NewRing} -> resize;
	_ -> continue
=======
        {ok, _NewRing} -> resize;
        _ -> continue
>>>>>>> 5e6e8312
    end;
mark_handoff_complete(Idx, {Idx, New}, [], Mod, _) ->
    Prev = node(),
    Result = riak_core_ring_manager:ring_trans(fun (Ring,
<<<<<<< HEAD
						    _) ->
						       Owner =
							   riak_core_ring:index_owner(Ring,
										      Idx),
						       {_, NextOwner, Status} =
							   riak_core_ring:next_owner(Ring,
										     Idx,
										     Mod),
						       NewStatus =
							   riak_core_ring:member_status(Ring,
											New),
						       case {Owner,
							     NextOwner,
							     NewStatus,
							     Status}
							   of
							   {Prev,
							    New,
							    _,
							    awaiting} ->
							       Ring2 =
								   riak_core_ring:handoff_complete(Ring,
												   Idx,
												   Mod),
							       %% Optimization. Only alter the local ring without
							       %% triggering a gossip, thus implicitly coalescing
							       %% multiple vnode handoff completion events. In the
							       %% future we should decouple vnode handoff state from
							       %% the ring structure in order to make gossip independent
							       %% of ring size.
							       {set_only,
								Ring2};
							   _ -> ignore
						       end
					       end,
					       []),
    case Result of
	{ok, NewRing} -> NewRing = NewRing;
	_ ->
	    {ok, NewRing} = riak_core_ring_manager:get_my_ring()
=======
                                                    _) ->
                                                       Owner =
                                                           riak_core_ring:index_owner(Ring,
                                                                                      Idx),
                                                       {_, NextOwner, Status} =
                                                           riak_core_ring:next_owner(Ring,
                                                                                     Idx,
                                                                                     Mod),
                                                       NewStatus =
                                                           riak_core_ring:member_status(Ring,
                                                                                        New),
                                                       case {Owner,
                                                             NextOwner,
                                                             NewStatus,
                                                             Status}
                                                           of
                                                           {Prev,
                                                            New,
                                                            _,
                                                            awaiting} ->
                                                               Ring2 =
                                                                   riak_core_ring:handoff_complete(Ring,
                                                                                                   Idx,
                                                                                                   Mod),
                                                               %% Optimization. Only alter the local ring without
                                                               %% triggering a gossip, thus implicitly coalescing
                                                               %% multiple vnode handoff completion events. In the
                                                               %% future we should decouple vnode handoff state from
                                                               %% the ring structure in order to make gossip independent
                                                               %% of ring size.
                                                               {set_only,
                                                                Ring2};
                                                           _ -> ignore
                                                       end
                                               end,
                                               []),
    case Result of
        {ok, NewRing} -> NewRing = NewRing;
        _ ->
            {ok, NewRing} = riak_core_ring_manager:get_my_ring()
>>>>>>> 5e6e8312
    end,
    Owner = riak_core_ring:index_owner(NewRing, Idx),
    {_, NextOwner, Status} =
	riak_core_ring:next_owner(NewRing, Idx, Mod),
    NewStatus = riak_core_ring:member_status(NewRing, New),
    case {Owner, NextOwner, NewStatus, Status} of
<<<<<<< HEAD
	{_, _, invalid, _} ->
	    %% Handing off to invalid node, don't give-up data.
	    continue;
	{Prev, New, _, _} -> forward;
	{Prev, _, _, _} ->
	    %% Handoff wasn't to node that is scheduled in next, so no change.
	    continue;
	{_, _, _, _} -> shutdown
=======
        {_, _, invalid, _} ->
            %% Handing off to invalid node, don't give-up data.
            continue;
        {Prev, New, _, _} -> forward;
        {Prev, _, _, _} ->
            %% Handoff wasn't to node that is scheduled in next, so no change.
            continue;
        {_, _, _, _} -> shutdown
>>>>>>> 5e6e8312
    end.

finish_handoff(State) -> finish_handoff([], State).

finish_handoff(SeenIdxs,
<<<<<<< HEAD
	       State = #state{mod = Module, modstate = ModState,
			      index = Idx, handoff_target = Target,
			      handoff_type = HOType}) ->
    case mark_handoff_complete(Idx,
			       Target,
			       SeenIdxs,
			       Module,
			       HOType)
	of
	continue ->
	    continue(State#state{handoff_target = none,
				 handoff_type = undefined});
	resize ->
	    CurrentForwarding = resize_forwarding(State),
	    NewForwarding = [Target | CurrentForwarding],
	    State2 = mod_set_forwarding(NewForwarding, State),
	    continue(State2#state{handoff_target = none,
				  handoff_type = undefined,
				  forward = NewForwarding});
	Res when Res == forward; Res == shutdown ->
	    {_, HN} = Target,
	    %% Have to issue the delete now.  Once unregistered the
	    %% vnode master will spin up a new vnode on demand.
	    %% Shutdown the async pool beforehand, don't want callbacks
	    %% running on non-existant data.
	    maybe_shutdown_pool(State),
	    {ok, NewModState} = Module:delete(ModState),
	    logger:debug("~p ~p vnode finished handoff and deleted.",
			 [Idx, Module]),
	    State2 = mod_set_forwarding(HN, State),
	    continue(State2#state{modstate =
				      {deleted,
				       NewModState}, % like to fail if used
				  handoff_target = none,
				  handoff_type = undefined, forward = HN})
=======
               State = #state{mod = Module, modstate = ModState,
                              index = Idx, handoff_target = Target,
                              handoff_type = HOType}) ->
    case mark_handoff_complete(Idx,
                               Target,
                               SeenIdxs,
                               Module,
                               HOType)
        of
        continue ->
            continue(State#state{handoff_target = none,
                                 handoff_type = undefined});
        resize ->
            CurrentForwarding = resize_forwarding(State),
            NewForwarding = [Target | CurrentForwarding],
            State2 = mod_set_forwarding(NewForwarding, State),
            continue(State2#state{handoff_target = none,
                                  handoff_type = undefined,
                                  forward = NewForwarding});
        Res when Res == forward; Res == shutdown ->
            {_, HN} = Target,
            %% Have to issue the delete now.  Once unregistered the
            %% vnode master will spin up a new vnode on demand.
            %% Shutdown the async pool beforehand, don't want callbacks
            %% running on non-existant data.
            maybe_shutdown_pool(State),
            {ok, NewModState} = Module:delete(ModState),
            logger:debug("~p ~p vnode finished handoff and deleted.",
                         [Idx, Module]),
            riak_core_vnode_manager:unregister_vnode(Idx, Module),
            logger:debug("vnode hn/fwd :: ~p/~p :: ~p -> ~p~n",
                         [State#state.mod,
                          State#state.index,
                          State#state.forward,
                          HN]),
            State2 = mod_set_forwarding(HN, State),
            continue(State2#state{modstate =
                                      {deleted,
                                       NewModState}, % like to fail if used
                                  handoff_target = none,
                                  handoff_type = undefined, forward = HN})
>>>>>>> 5e6e8312
    end.

maybe_shutdown_pool(#state{pool_pid = Pool}) ->
    case is_pid(Pool) of
<<<<<<< HEAD
	true ->
	    %% state.pool_pid will be cleaned up by handle_info message.
	    riak_core_vnode_worker_pool:shutdown_pool(Pool, 60000);
	_ -> ok
=======
        true ->
            %% state.pool_pid will be cleaned up by handle_info message.
            riak_core_vnode_worker_pool:shutdown_pool(Pool, 60000);
        _ -> ok
>>>>>>> 5e6e8312
    end.

resize_forwarding(#state{forward = F})
    when is_list(F) ->
    F;
resize_forwarding(_) -> [].

mark_delete_complete(Idx, Mod) ->
    Result = riak_core_ring_manager:ring_trans(fun (Ring,
<<<<<<< HEAD
						    _) ->
						       Type =
							   riak_core_ring:vnode_type(Ring,
										     Idx),
						       {_, Next, Status} =
							   riak_core_ring:next_owner(Ring,
										     Idx),
						       case {Type, Next, Status}
							   of
							   {resized_primary,
							    '$delete',
							    awaiting} ->
							       Ring3 =
								   riak_core_ring:deletion_complete(Ring,
												    Idx,
												    Mod),
							       %% Use local ring optimization like mark_handoff_complete
							       {set_only,
								Ring3};
							   {{fallback, _},
							    '$delete',
							    awaiting} ->
							       Ring3 =
								   riak_core_ring:deletion_complete(Ring,
												    Idx,
												    Mod),
							       %% Use local ring optimization like mark_handoff_complete
							       {set_only,
								Ring3};
							   _ -> ignore
						       end
					       end,
					       []),
=======
                                                    _) ->
                                                       Type =
                                                           riak_core_ring:vnode_type(Ring,
                                                                                     Idx),
                                                       {_, Next, Status} =
                                                           riak_core_ring:next_owner(Ring,
                                                                                     Idx),
                                                       case {Type, Next, Status}
                                                           of
                                                           {resized_primary,
                                                            '$delete',
                                                            awaiting} ->
                                                               Ring3 =
                                                                   riak_core_ring:deletion_complete(Ring,
                                                                                                    Idx,
                                                                                                    Mod),
                                                               %% Use local ring optimization like mark_handoff_complete
                                                               {set_only,
                                                                Ring3};
                                                           {{fallback, _},
                                                            '$delete',
                                                            awaiting} ->
                                                               Ring3 =
                                                                   riak_core_ring:deletion_complete(Ring,
                                                                                                    Idx,
                                                                                                    Mod),
                                                               %% Use local ring optimization like mark_handoff_complete
                                                               {set_only,
                                                                Ring3};
                                                           _ -> ignore
                                                       end
                                               end,
                                               []),
>>>>>>> 5e6e8312
    Result.

maybe_handoff(_TargetIdx, _TargetNode,
	      State = #state{modstate = {deleted, _}}) ->
    %% Modstate has been deleted, waiting for unregistered.  No handoff.
    continue(State);
maybe_handoff(TargetIdx, TargetNode,
	      State = #state{index = Idx, mod = Module,
			     modstate = ModState,
			     handoff_target = CurrentTarget,
			     handoff_pid = HPid}) ->
    Target = {TargetIdx, TargetNode},
    ExistingHO = is_pid(HPid) andalso
<<<<<<< HEAD
		     is_process_alive(HPid),
    ValidHN = case CurrentTarget of
		  none -> true;
		  Target -> not ExistingHO;
		  _ ->
		      logger:info("~s/~b: handoff request to ~p before "
				  "finishing handoff to ~p",
				  [Module, Idx, Target, CurrentTarget]),
		      not ExistingHO
	      end,
    case ValidHN of
	true ->
	    {ok, R} = riak_core_ring_manager:get_my_ring(),
	    Resizing = riak_core_ring:is_resizing(R),
	    Primary = riak_core_ring:is_primary(R, {Idx, node()}),
	    HOType = case {Resizing, Primary} of
			 {true, _} -> resize;
			 {_, true} -> ownership;
			 {_, false} -> hinted
		     end,
	    case Module:handoff_starting({HOType, Target}, ModState)
		of
		{true, NewModState} ->
		    start_handoff(HOType,
				  TargetIdx,
				  TargetNode,
				  State#state{modstate = NewModState});
		{false, NewModState} -> continue(State, NewModState)
	    end;
	false -> continue(State)
=======
                     is_process_alive(HPid),
    ValidHN = case CurrentTarget of
                  none -> true;
                  Target -> not ExistingHO;
                  _ ->
                      logger:info("~s/~b: handoff request to ~p before "
                                  "finishing handoff to ~p",
                                  [Module, Idx, Target, CurrentTarget]),
                      not ExistingHO
              end,
    case ValidHN of
        true ->
            {ok, R} = riak_core_ring_manager:get_my_ring(),
            Resizing = riak_core_ring:is_resizing(R),
            Primary = riak_core_ring:is_primary(R, {Idx, node()}),
            HOType = case {Resizing, Primary} of
                         {true, _} -> resize;
                         {_, true} -> ownership;
                         {_, false} -> hinted
                     end,
            case Module:handoff_starting({HOType, Target}, ModState)
                of
                {true, NewModState} ->
                    start_handoff(HOType,
                                  TargetIdx,
                                  TargetNode,
                                  State#state{modstate = NewModState});
                {false, NewModState} -> continue(State, NewModState)
            end;
        false -> continue(State)
>>>>>>> 5e6e8312
    end.

start_handoff(HOType, TargetIdx, TargetNode,
	      State = #state{mod = Module, modstate = ModState}) ->
    case Module:is_empty(ModState) of
<<<<<<< HEAD
	{true, NewModState} ->
	    finish_handoff(State#state{modstate = NewModState,
				       handoff_type = HOType,
				       handoff_target =
					   {TargetIdx, TargetNode}});
	{false, Size, NewModState} ->
	    State2 = State#state{modstate = NewModState},
	    NewState = start_outbound(HOType,
				      TargetIdx,
				      TargetNode,
				      [{size, Size}],
				      State2),
	    continue(NewState);
	{false, NewModState} ->
	    State2 = State#state{modstate = NewModState},
	    NewState = start_outbound(HOType,
				      TargetIdx,
				      TargetNode,
				      [],
				      State2),
	    continue(NewState)
=======
        {true, NewModState} ->
            finish_handoff(State#state{modstate = NewModState,
                                       handoff_type = HOType,
                                       handoff_target =
                                           {TargetIdx, TargetNode}});
        {false, Size, NewModState} ->
            State2 = State#state{modstate = NewModState},
            NewState = start_outbound(HOType,
                                      TargetIdx,
                                      TargetNode,
                                      [{size, Size}],
                                      State2),
            continue(NewState);
        {false, NewModState} ->
            State2 = State#state{modstate = NewModState},
            NewState = start_outbound(HOType,
                                      TargetIdx,
                                      TargetNode,
                                      [],
                                      State2),
            continue(NewState)
>>>>>>> 5e6e8312
    end.

start_outbound(HOType, TargetIdx, TargetNode, Opts,
	       State = #state{index = Idx, mod = Module}) ->
    case riak_core_handoff_manager:add_outbound(HOType,
<<<<<<< HEAD
						Module,
						Idx,
						TargetIdx,
						TargetNode,
						self(),
						Opts)
	of
	{ok, Pid} ->
	    State#state{handoff_pid = Pid, handoff_type = HOType,
			handoff_target = {TargetIdx, TargetNode}};
	{error, _Reason} ->
	    {ok, NewModState} =
		Module:handoff_cancelled(State#state.modstate),
	    State#state{modstate = NewModState}
=======
                                                Module,
                                                Idx,
                                                TargetIdx,
                                                TargetNode,
                                                self(),
                                                Opts)
        of
        {ok, Pid} ->
            State#state{handoff_pid = Pid, handoff_type = HOType,
                        handoff_target = {TargetIdx, TargetNode}};
        {error, _Reason} ->
            {ok, NewModState} =
                Module:handoff_cancelled(State#state.modstate),
            State#state{modstate = NewModState}
>>>>>>> 5e6e8312
    end.

%% Individual vnode processes and the vnode manager are tightly coupled. When
%% vnode events occur, the vnode must ensure that the events are forwarded to
%% the vnode manager, which will make a state change decision and send an
%% appropriate message back to the vnode. To minimize blocking, asynchronous
%% messaging is used. It is possible for the vnode manager to crash and miss
%% messages sent by the vnode. Therefore, the vnode periodically resends event
%% messages until an appropriate message is received back from the vnode
%% manager. The event timer functions below implement this logic.
start_manager_event_timer(Event,
<<<<<<< HEAD
			  State = #state{mod = Module, index = Idx}) ->
    riak_core_vnode_manager:vnode_event(Module,
					Idx,
					self(),
					Event),
=======
                          State = #state{mod = Module, index = Idx}) ->
    riak_core_vnode_manager:vnode_event(Module,
                                        Idx,
                                        self(),
                                        Event),
>>>>>>> 5e6e8312
    stop_manager_event_timer(State),
    %TODO correct way to start an event after x?
    T2 = erlang:start_timer(30000,
			    self(),
			    {'$gen_cast', {send_manager_event, Event}}),
    %T2 = gen_statem:send_event_after(30000,
    %                 {send_manager_event, Event}),
    State#state{manager_event_timer = T2}.

stop_manager_event_timer(#state{manager_event_timer =
				    undefined}) ->
    ok;
stop_manager_event_timer(#state{manager_event_timer =
<<<<<<< HEAD
				    T}) ->
    _ = cancel_timer(T),
    ok.

cancel_timer(Ref) ->
    case erlang:cancel_timer(Ref) of
	false ->
	    receive {timeout, Ref, _} -> 0 after 0 -> false end;
	RemainingTime -> RemainingTime
    end.
=======
                                    T}) ->
    _ = gen_fsm_compat:cancel_timer(T),
    ok.
>>>>>>> 5e6e8312

mod_set_forwarding(_Forward,
		   State = #state{modstate = {deleted, _}}) ->
    State;
mod_set_forwarding(Forward,
		   State = #state{mod = Module, modstate = ModState}) ->
    case lists:member({set_vnode_forwarding, 2},
<<<<<<< HEAD
		      Module:module_info(exports))
	of
	true ->
	    NewModState = Module:set_vnode_forwarding(Forward,
						      ModState),
	    State#state{modstate = NewModState};
	false -> State
=======
                      Module:module_info(exports))
        of
        true ->
            NewModState = Module:set_vnode_forwarding(Forward,
                                                      ModState),
            State#state{modstate = NewModState};
        false -> State
>>>>>>> 5e6e8312
    end.

%% ===================================================================
%% Test API
%% ===================================================================
-ifdef(TEST).

-type state() :: #state{}.

%% @doc Reveal the underlying module state for testing
-spec get_modstate(pid()) -> {atom(), state()}.

get_modstate(Pid) ->
    {_StateName, State} = gen_statem:call(Pid,
					  current_state),
    {State#state.mod, State#state.modstate}.

%% Start the garbage collection server
test_link(Mod, Index) ->
<<<<<<< HEAD
    gen_statem:start_link(?MODULE,
			  [Mod, Index, 0, node()],
			  []).
=======
    gen_fsm_compat:start_link(?MODULE,
                              [Mod, Index, 0, node()],
                              []).
>>>>>>> 5e6e8312

%% Get the current state of the fsm for testing inspection
-spec current_state(pid()) -> {atom(), state()} |
			      {error, term()}.

current_state(Pid) ->
<<<<<<< HEAD
    gen_statem:call(Pid, current_state).
=======
    gen_fsm_compat:sync_send_all_state_event(Pid,
                                             current_state).

wait_for_process_death(Pid) ->
    wait_for_process_death(Pid, is_process_alive(Pid)).

wait_for_process_death(Pid, true) ->
    wait_for_process_death(Pid, is_process_alive(Pid));
wait_for_process_death(_Pid, false) -> ok.

wait_for_state_update(OriginalStateData, Pid) ->
    {_, CurrentStateData} = (?MODULE):current_state(Pid),
    wait_for_state_update(OriginalStateData,
                          CurrentStateData,
                          Pid).

wait_for_state_update(OriginalStateData,
                      OriginalStateData, Pid) ->
    {_, CurrentStateData} = (?MODULE):current_state(Pid),
    wait_for_state_update(OriginalStateData,
                          CurrentStateData,
                          Pid);
wait_for_state_update(_OriginalState, _StateData,
                      _Pid) ->
    ok.
>>>>>>> 5e6e8312

%% ===================================================================
%% Test
%% ===================================================================

pool_death_test() ->
    %% expect error log
    % error_logger:tty(false),
    meck:unload(),
    meck:new(test_vnode, [non_strict, no_link]),
    meck:expect(test_vnode,
<<<<<<< HEAD
		init,
		fun (_) -> {ok, [], [{pool, test_pool_mod, 1, []}]}
		end),
    meck:expect(test_vnode,
		terminate,
		fun (_, _) -> normal end),
    meck:new(test_pool_mod, [non_strict, no_link]),
    meck:expect(test_pool_mod,
		init_worker,
		fun (_, _, _) -> {ok, []} end),
=======
                init,
                fun (_) -> {ok, [], [{pool, test_pool_mod, 1, []}]}
                end),
    meck:expect(test_vnode,
                terminate,
                fun (_, _) -> normal end),
    meck:new(test_pool_mod, [non_strict, no_link]),
    meck:expect(test_pool_mod,
                init_worker,
                fun (_, _, _) -> {ok, []} end),
>>>>>>> 5e6e8312
    {ok, Pid} = riak_core_vnode:test_link(test_vnode, 0),
    {_, StateData1} = riak_core_vnode:current_state(Pid),
    PoolPid1 = StateData1#state.pool_pid,
    exit(PoolPid1, kill),
    wait_for_process_death(PoolPid1),
    ?assertNot((is_process_alive(PoolPid1))),
    wait_for_state_update(StateData1, Pid),
    {_, StateData2} = riak_core_vnode:current_state(Pid),
    PoolPid2 = StateData2#state.pool_pid,
    ?assertNot((PoolPid2 =:= undefined)),
    exit(Pid, normal),
    wait_for_process_death(Pid),
    meck:validate(test_pool_mod),
    meck:validate(test_vnode),
    error_logger:tty(true).

wait_for_process_death(Pid) ->
    wait_for_process_death(Pid, is_process_alive(Pid)).

wait_for_process_death(Pid, true) ->
    wait_for_process_death(Pid, is_process_alive(Pid));
wait_for_process_death(_Pid, false) -> ok.

wait_for_state_update(OriginalStateData, Pid) ->
    {_, CurrentStateData} = (?MODULE):current_state(Pid),
    wait_for_state_update(OriginalStateData,
			  CurrentStateData,
			  Pid).

wait_for_state_update(OriginalStateData,
		      OriginalStateData, Pid) ->
    {_, CurrentStateData} = (?MODULE):current_state(Pid),
    wait_for_state_update(OriginalStateData,
			  CurrentStateData,
			  Pid);
wait_for_state_update(_OriginalState, _StateData,
		      _Pid) ->
    ok.

-endif.<|MERGE_RESOLUTION|>--- conflicted
+++ resolved
@@ -22,28 +22,9 @@
 
 -include("riak_core_vnode.hrl").
 
-<<<<<<< HEAD
 -export([callback_mode/0]).
 
 -export([start_link/3, start_link/4]).
-=======
--export([start_link/3,
-         start_link/4,
-         wait_for_init/1,
-         send_command/2,
-         send_command_after/2]).
-
--export([init/1,
-         started/2,
-         started/3,
-         active/2,
-         active/3,
-         handle_event/3,
-         handle_sync_event/4,
-         handle_info/3,
-         terminate/3,
-         code_change/4]).
->>>>>>> 5e6e8312
 
 -export([init/1,
 	 started/3,
@@ -51,7 +32,6 @@
 	 terminate/3,
 	 code_change/4]).
 
-<<<<<<< HEAD
 -export([reply/2, monitor/1]).
 
 -export([wait_for_init/1,
@@ -74,26 +54,6 @@
 	 resize_transfer_complete/2,
 	 handoff_data/3,
 	 unregistered/1]).
-=======
--export([get_mod_index/1,
-         get_modstate/1,
-         set_forwarding/2,
-         trigger_handoff/2,
-         trigger_handoff/3,
-         trigger_delete/1,
-         core_status/1,
-         handoff_error/3]).
-
--export([cast_finish_handoff/1,
-         send_an_event/2,
-         send_req/2,
-         send_all_proxy_req/2,
-         cancel_handoff/1,
-         handoff_complete/1,
-         resize_transfer_complete/2,
-         handoff_data/3,
-         unregistered/1]).
->>>>>>> 5e6e8312
 
 -ifdef(TEST).
 
@@ -106,15 +66,9 @@
 -endif.
 
 -define(NORMAL_REASON(R),
-<<<<<<< HEAD
 	R == normal orelse
 	    R == shutdown orelse
 		is_tuple(R) andalso element(1, R) == shutdown).
-=======
-        R == normal orelse
-            R == shutdown orelse
-                is_tuple(R) andalso element(1, R) == shutdown).
->>>>>>> 5e6e8312
 
 -export_type([vnode_opt/0, pool_opt/0]).
 
@@ -291,13 +245,7 @@
 
 %% #1 call - State started
 wait_for_init(Vnode) ->
-<<<<<<< HEAD
     gen_statem:call(Vnode, wait_for_init).
-=======
-    gen_fsm_compat:sync_send_event(Vnode,
-                                   wait_for_init,
-                                   infinity).
->>>>>>> 5e6e8312
 
 %% #2 cast
 %% Send a command message for the vnode module by Pid -
@@ -320,15 +268,8 @@
 
 %% #6 cast
 trigger_handoff(VNode, TargetIdx, TargetNode) ->
-<<<<<<< HEAD
     gen_statem:cast(VNode,
 		    {trigger_handoff, TargetIdx, TargetNode}).
-=======
-    gen_fsm_compat:send_all_state_event(VNode,
-                                        {trigger_handoff,
-                                         TargetIdx,
-                                         TargetNode}).
->>>>>>> 5e6e8312
 
 %% #7 cast
 trigger_handoff(VNode, TargetNode) ->
@@ -442,7 +383,6 @@
 %% ========
 %% ========================
 -record(state,
-<<<<<<< HEAD
 	{index :: partition(),
 	 mod :: module(),
 	 modstate :: term(),
@@ -457,20 +397,6 @@
 	 inactivity_timeout :: non_neg_integer()}).
 
 callback_mode() -> state_functions.
-=======
-        {index :: partition(),
-         mod :: module(),
-         modstate :: term(),
-         forward :: node() | [{integer(), node()}],
-         handoff_target = none :: none | {integer(), node()},
-         handoff_pid :: pid() | undefined,
-         handoff_type ::
-             riak_core_handoff_manager:ho_type() | undefined,
-         pool_pid :: pid() | undefined,
-         pool_config :: tuple() | undefined,
-         manager_event_timer :: reference() | undefined,
-         inactivity_timeout :: non_neg_integer()}).
->>>>>>> 5e6e8312
 
 init([Module,
       Index,
@@ -489,7 +415,6 @@
     %% given - there could be a race on delivery of the unregistered
     %% event and successfully shutting down the pool.
     try case is_pid(Pool) andalso
-<<<<<<< HEAD
 		 is_process_alive(Pool) andalso (?NORMAL_REASON(Reason))
 	    of
 	    true ->
@@ -508,26 +433,6 @@
 		Module:terminate(Reason, ModState1);
 	    _ -> Module:terminate(Reason, ModState)
 	end
-=======
-                 is_process_alive(Pool) andalso (?NORMAL_REASON(Reason))
-            of
-            true ->
-                riak_core_vnode_worker_pool:shutdown_pool(Pool, 60000);
-            _ -> ok
-        end
-    catch
-        Type:Reason:Stacktrace ->
-            logger:error("Error while shutting down vnode worker "
-                         "pool ~p:~p trace : ~p",
-                         [Type, Reason, Stacktrace])
-    after
-        case ModState of
-            %% Handoff completed, Module:delete has been called, now terminate.
-            {deleted, ModState1} ->
-                Module:terminate(Reason, ModState1);
-            _ -> Module:terminate(Reason, ModState)
-        end
->>>>>>> 5e6e8312
     end.
 
 code_change(_OldVsn, StateName, State, _Extra) ->
@@ -545,7 +450,6 @@
 	State = #state{inactivity_timeout =
 			   InitialInactivityTimeout}) ->
     case do_init(State) of
-<<<<<<< HEAD
 	{ok, State2} ->
 	    {next_state, active, State2, InitialInactivityTimeout};
 	{error, Reason} -> {stop, Reason}
@@ -581,100 +485,6 @@
     continue(State);
 %% #3
 active(cast, {handoff_error, _Err, _Reason}, State) ->
-=======
-        {ok, State2} ->
-            {next_state, active, State2, InitialInactivityTimeout};
-        {error, Reason} -> {stop, Reason}
-    end.
-
-started(wait_for_init, _From,
-        State = #state{inactivity_timeout =
-                           InitialInactivityTimeout}) ->
-    case do_init(State) of
-        {ok, State2} ->
-            {reply, ok, active, State2, InitialInactivityTimeout};
-        {error, Reason} -> {stop, Reason}
-    end.
-
-%%active
-%%%%%%%%%%%%
-active(timeout,
-       State = #state{mod = Module, index = Idx}) ->
-    riak_core_vnode_manager:vnode_event(Module,
-                                        Idx,
-                                        self(),
-                                        inactive),
-    continue(State);
-active(#riak_coverage_req_v1{keyspaces = KeySpaces,
-                             request = Request, sender = Sender},
-       State) ->
-    %% Coverage request handled in handoff and non-handoff.  Will be forwarded if set.
-    vnode_coverage(Sender, Request, KeySpaces, State);
-active(#riak_vnode_req_v1{sender = Sender,
-                          request = {resize_forward, Request}},
-       State) ->
-    vnode_command(Sender, Request, State);
-active(#riak_vnode_req_v1{sender = Sender,
-                          request = Request},
-       State = #state{handoff_target = HT})
-    when HT =:= none ->
-    forward_or_vnode_command(Sender, Request, State);
-active(#riak_vnode_req_v1{sender = Sender,
-                          request = Request},
-       State = #state{handoff_type = resize,
-                      handoff_target = {HOIdx, HONode}, index = Index,
-                      forward = Forward, mod = Module}) ->
-    RequestHash = Module:request_hash(Request),
-    case RequestHash of
-        %% will never have enough information to forward request so only handle locally
-        undefined -> vnode_command(Sender, Request, State);
-        _ ->
-            {ok, R} = riak_core_ring_manager:get_my_ring(),
-            FutureIndex = riak_core_ring:future_index(RequestHash,
-                                                      Index,
-                                                      R),
-            case FutureIndex of
-                %% request for portion of keyspace currently being transferred
-                HOIdx ->
-                    vnode_handoff_command(Sender,
-                                          Request,
-                                          {HOIdx, HONode},
-                                          State);
-                %% some portions of keyspace already transferred
-                _Other when is_list(Forward) ->
-                    vnode_resize_command(Sender,
-                                         Request,
-                                         FutureIndex,
-                                         State);
-                %% some portions of keyspace not already transferred
-                _Other -> vnode_command(Sender, Request, State)
-            end
-    end;
-active(#riak_vnode_req_v1{sender = Sender,
-                          request = Request},
-       State) ->
-    vnode_handoff_command(Sender,
-                          Request,
-                          State#state.handoff_target,
-                          State);
-active(handoff_complete, State) ->
-    State2 = start_manager_event_timer(handoff_complete,
-                                       State),
-    continue(State2);
-active({resize_transfer_complete, SeenIdxs},
-       State = #state{mod = Module, modstate = ModState,
-                      handoff_target = Target}) ->
-    case Target of
-        none -> continue(State);
-        _ ->
-            %% TODO: refactor similarties w/ finish_handoff handle_event
-            {ok, NewModState} = Module:handoff_finished(Target,
-                                                        ModState),
-            finish_handoff(SeenIdxs,
-                           State#state{modstate = NewModState})
-    end;
-active({handoff_error, _Err, _Reason}, State) ->
->>>>>>> 5e6e8312
     State2 = start_manager_event_timer(handoff_error,
 				       State),
     continue(State2);
@@ -715,22 +525,14 @@
        State = #state{mod = Module, modstate = ModState,
 		      index = Idx}) ->
     case mark_delete_complete(Idx, Module) of
-<<<<<<< HEAD
 	{ok, _NewRing} ->
 	    {ok, NewModState} = Module:delete(ModState),
 	    logger:debug("~p ~p vnode deleted", [Idx, Module]);
 	_ -> NewModState = ModState
-=======
-        {ok, _NewRing} ->
-            {ok, NewModState} = Module:delete(ModState),
-            logger:debug("~p ~p vnode deleted", [Idx, Module]);
-        _ -> NewModState = ModState
->>>>>>> 5e6e8312
     end,
     maybe_shutdown_pool(State),
     riak_core_vnode_manager:unregister_vnode(Idx, Module),
     continue(State#state{modstate =
-<<<<<<< HEAD
 			     {deleted, NewModState}});
 %% #9
 active({call, From}, core_status,
@@ -766,48 +568,6 @@
 %% #11
 active(cast, finish_handoff,
        State = #state{modstate = {deleted, _ModState}}) ->
-=======
-                             {deleted, NewModState}});
-active(unregistered,
-       State = #state{mod = Module, index = Index}) ->
-    %% Add exclusion so the ring handler will not try to spin this vnode
-    %% up until it receives traffic.
-    riak_core_handoff_manager:add_exclusion(Module, Index),
-    logger:debug("~p ~p vnode excluded and unregistered.",
-                 [Index, Module]),
-    {stop,
-     normal,
-     State#state{handoff_target = none,
-                 handoff_type = undefined, pool_pid = undefined}}.
-
-active(_Event, _From, State) ->
-    Reply = ok,
-    {reply,
-     Reply,
-     active,
-     State,
-     State#state.inactivity_timeout}.
-
-%% handle_event
-%%%%%%%%%%%%%%%%
-
-handle_event({set_forwarding, undefined}, _StateName,
-             State = #state{modstate = {deleted, _ModState}}) ->
-    %% The vnode must forward requests when in the deleted state, therefore
-    %% ignore requests to stop forwarding.
-    continue(State);
-handle_event({set_forwarding, ForwardTo}, _StateName,
-             State) ->
-    logger:debug("vnode fwd :: ~p/~p :: ~p -> ~p~n",
-                 [State#state.mod,
-                  State#state.index,
-                  State#state.forward,
-                  ForwardTo]),
-    State2 = mod_set_forwarding(ForwardTo, State),
-    continue(State2#state{forward = ForwardTo});
-handle_event(finish_handoff, _StateName,
-             State = #state{modstate = {deleted, _ModState}}) ->
->>>>>>> 5e6e8312
     stop_manager_event_timer(State),
     continue(State#state{handoff_target = none});
 %% #11
@@ -816,19 +576,11 @@
 		      handoff_target = Target}) ->
     stop_manager_event_timer(State),
     case Target of
-<<<<<<< HEAD
 	none -> continue(State);
 	_ ->
 	    {ok, NewModState} = Module:handoff_finished(Target,
 							ModState),
 	    finish_handoff(State#state{modstate = NewModState})
-=======
-        none -> continue(State);
-        _ ->
-            {ok, NewModState} = Module:handoff_finished(Target,
-                                                        ModState),
-            finish_handoff(State#state{modstate = NewModState})
->>>>>>> 5e6e8312
     end;
 %% #12
 active(cast, cancel_handoff,
@@ -837,7 +589,6 @@
     %% API doesn't currently allow for that.
     stop_manager_event_timer(State),
     case State#state.handoff_target of
-<<<<<<< HEAD
 	none -> continue(State);
 	_ ->
 	    {ok, NewModState} = Module:handoff_cancelled(ModState),
@@ -983,123 +734,6 @@
 			       {vnode_proxy_pong, Ref, Msgs}),
     {next_state,
      active,
-=======
-        none -> continue(State);
-        _ ->
-            {ok, NewModState} = Module:handoff_cancelled(ModState),
-            continue(State#state{handoff_target = none,
-                                 handoff_type = undefined,
-                                 modstate = NewModState})
-    end;
-handle_event({trigger_handoff, TargetNode}, StateName,
-             State) ->
-    handle_event({trigger_handoff,
-                  State#state.index,
-                  TargetNode},
-                 StateName,
-                 State);
-handle_event({trigger_handoff, _TargetIdx, _TargetNode},
-             _StateName,
-             State = #state{modstate = {deleted, _ModState}}) ->
-    continue(State);
-handle_event(R = {trigger_handoff,
-                  _TargetIdx,
-                  _TargetNode},
-             _StateName, State) ->
-    active(R, State);
-handle_event(trigger_delete, _StateName,
-             State = #state{modstate = {deleted, _}}) ->
-    continue(State);
-handle_event(trigger_delete, _StateName, State) ->
-    active(trigger_delete, State);
-handle_event(R = #riak_vnode_req_v1{}, _StateName,
-             State) ->
-    active(R, State);
-handle_event(R = #riak_coverage_req_v1{}, _StateName,
-             State) ->
-    active(R, State).
-
-%%handle_sync_event
-%%%%%%%%%%%%%%%%%%%%
-
-handle_sync_event(current_state, _From, StateName,
-                  State) ->
-    {reply, {StateName, State}, StateName, State};
-handle_sync_event(get_mod_index, _From, StateName,
-                  State = #state{index = Idx, mod = Mod}) ->
-    {reply,
-     {Mod, Idx},
-     StateName,
-     State,
-     State#state.inactivity_timeout};
-handle_sync_event({handoff_data, _BinObj}, _From,
-                  StateName,
-                  State = #state{modstate = {deleted, _ModState}}) ->
-    {reply,
-     {error, vnode_exiting},
-     StateName,
-     State,
-     State#state.inactivity_timeout};
-handle_sync_event({handoff_data, BinObj}, _From,
-                  StateName,
-                  State = #state{mod = Module, modstate = ModState}) ->
-    case Module:handle_handoff_data(BinObj, ModState) of
-        {reply, ok, NewModState} ->
-            {reply,
-             ok,
-             StateName,
-             State#state{modstate = NewModState},
-             State#state.inactivity_timeout};
-        {reply, {error, Err}, NewModState} ->
-            logger:error("~p failed to store handoff obj: ~p",
-                         [Module, Err]),
-            {reply,
-             {error, Err},
-             StateName,
-             State#state{modstate = NewModState},
-             State#state.inactivity_timeout}
-    end;
-handle_sync_event(core_status, _From, StateName,
-                  State = #state{index = Index, mod = Module,
-                                 modstate = ModState, handoff_target = HT,
-                                 forward = FN}) ->
-    Mode = case {FN, HT} of
-               {undefined, none} -> active;
-               {undefined, HT} -> handoff;
-               {FN, none} -> forward;
-               _ -> undefined
-           end,
-    Status = [{index, Index}, {mod, Module}] ++
-                 case FN of
-                     undefined -> [];
-                     _ -> [{forward, FN}]
-                 end
-                     ++
-                     case HT of
-                         none -> [];
-                         _ -> [{handoff_target, HT}]
-                     end
-                         ++
-                         case ModState of
-                             {deleted, _} -> [deleted];
-                             _ -> []
-                         end,
-    {reply,
-     {Mode, Status},
-     StateName,
-     State,
-     State#state.inactivity_timeout}.
-
-%%handle_info
-%%%%%%%%%%%%%%
-
-handle_info({'$vnode_proxy_ping', From, Ref, Msgs},
-            StateName, State) ->
-    riak_core_vnode_proxy:cast(From,
-                               {vnode_proxy_pong, Ref, Msgs}),
-    {next_state,
-     StateName,
->>>>>>> 5e6e8312
      State,
      State#state.inactivity_timeout};
 %%
@@ -1107,7 +741,6 @@
        State = #state{mod = Module, index = Index,
 		      pool_pid = Pid, pool_config = PoolConfig}) ->
     case Reason of
-<<<<<<< HEAD
 	Reason when Reason == normal; Reason == shutdown ->
 	    continue(State#state{pool_pid = undefined});
 	_ ->
@@ -1124,24 +757,6 @@
 						       WorkerArgs,
 						       worker_props),
 	    continue(State#state{pool_pid = NewPoolPid})
-=======
-        Reason when Reason == normal; Reason == shutdown ->
-            continue(State#state{pool_pid = undefined});
-        _ ->
-            logger:error("~p ~p worker pool crashed ~p\n",
-                         [Index, Module, Reason]),
-            {pool, WorkerModule, PoolSize, WorkerArgs} = PoolConfig,
-            logger:debug("starting worker pool ~p with size of "
-                         "~p for vnode ~p.",
-                         [WorkerModule, PoolSize, Index]),
-            {ok, NewPoolPid} =
-                riak_core_vnode_worker_pool:start_link(WorkerModule,
-                                                       PoolSize,
-                                                       Index,
-                                                       WorkerArgs,
-                                                       worker_props),
-            continue(State#state{pool_pid = NewPoolPid})
->>>>>>> 5e6e8312
     end;
 %%
 active(info, {'DOWN', _Ref, process, _Pid, normal},
@@ -1168,7 +783,6 @@
     %% If the function is not implemented default
     %% to crashing the process.
     try case Module:handle_exit(Pid, Reason, ModState) of
-<<<<<<< HEAD
 	    {noreply, NewModState} ->
 		{next_state,
 		 active,
@@ -1179,33 +793,20 @@
 	end
     catch
 	_ErrorType:undef -> {stop, linked_process_crash, State}
-=======
-            {noreply, NewModState} ->
-                {next_state,
-                 StateName,
-                 State#state{modstate = NewModState},
-                 State#state.inactivity_timeout};
-            {stop, Reason1, NewModState} ->
-                {stop, Reason1, State#state{modstate = NewModState}}
-        end
-    catch
-        _ErrorType:undef -> {stop, linked_process_crash, State}
->>>>>>> 5e6e8312
     end;
 %%
 active({info, _F}, Info,
        State = #state{mod = Module, modstate = ModState}) ->
     case erlang:function_exported(Module, handle_info, 2) of
-<<<<<<< HEAD
 	true ->
 	    {ok, NewModState} = Module:handle_info(Info, ModState),
 	    {next_state,
-	     active,
+         active,
 	     State#state{modstate = NewModState},
 	     State#state.inactivity_timeout};
 	false ->
 	    {next_state,
-	     active,
+         active,
 	     State,
 	     State#state.inactivity_timeout}
     end;
@@ -1221,20 +822,6 @@
      active,
      State,
      [State#state.inactivity_timeout, {reply, From, ok}]}.
-=======
-        true ->
-            {ok, NewModState} = Module:handle_info(Info, ModState),
-            {next_state,
-             StateName,
-             State#state{modstate = NewModState},
-             State#state.inactivity_timeout};
-        false ->
-            {next_state,
-             StateName,
-             State,
-             State#state.inactivity_timeout}
-    end.
->>>>>>> 5e6e8312
 
 %% ========================
 %% ========
@@ -1244,7 +831,6 @@
 do_init(State = #state{index = Index, mod = Module,
 		       forward = Forward}) ->
     {ModState, Props} = case Module:init([Index]) of
-<<<<<<< HEAD
 			    {ok, MS} -> {MS, []};
 			    {ok, MS, P} -> {MS, P};
 			    {error, R} -> {error, R}
@@ -1280,43 +866,6 @@
 			 [Module, Index, Forward]),
 	    State3 = mod_set_forwarding(Forward, State2),
 	    {ok, State3}
-=======
-                            {ok, MS} -> {MS, []};
-                            {ok, MS, P} -> {MS, P};
-                            {error, R} -> {error, R}
-                        end,
-    case {ModState, Props} of
-        {error, Reason} -> {error, Reason};
-        _ ->
-            PoolConfig = case lists:keyfind(pool, 1, Props) of
-                             {pool, WorkerModule, PoolSize, WorkerArgs} =
-                                 PoolCfg ->
-                                 logger:debug("starting worker pool ~p with size of "
-                                              "~p~n",
-                                              [WorkerModule, PoolSize]),
-                                 {ok, PoolPid} =
-                                     riak_core_vnode_worker_pool:start_link(WorkerModule,
-                                                                            PoolSize,
-                                                                            Index,
-                                                                            WorkerArgs,
-                                                                            worker_props),
-                                 PoolCfg;
-                             _ -> PoolPid = undefined
-                         end,
-            riak_core_handoff_manager:remove_exclusion(Module,
-                                                       Index),
-            Timeout = application:get_env(riak_core,
-                                          vnode_inactivity_timeout,
-                                          ?DEFAULT_TIMEOUT),
-            Timeout2 = Timeout + rand:uniform(Timeout),
-            State2 = State#state{modstate = ModState,
-                                 inactivity_timeout = Timeout2,
-                                 pool_pid = PoolPid, pool_config = PoolConfig},
-            logger:debug("vnode :: ~p/~p :: ~p~n",
-                         [Module, Index, Forward]),
-            State3 = mod_set_forwarding(Forward, State2),
-            {ok, State3}
->>>>>>> 5e6e8312
     end.
 
 continue(State) ->
@@ -1361,7 +910,6 @@
 					index = Index}) ->
     Resizing = is_list(Forward),
     RequestHash = case Resizing of
-<<<<<<< HEAD
 		      true -> Module:request_hash(Request);
 		      false -> undefined
 		  end,
@@ -1388,41 +936,12 @@
 				 Request,
 				 FutureIndex,
 				 State)
-=======
-                      true -> Module:request_hash(Request);
-                      false -> undefined
-                  end,
-    case {Forward, RequestHash} of
-        %% typical vnode operation, no forwarding set, handle request locally
-        {undefined, _} -> vnode_command(Sender, Request, State);
-        %% implicit forwarding after ownership transfer/hinted handoff
-        {F, _} when not is_list(F) ->
-            vnode_forward(implicit,
-                          {Index, Forward},
-                          Sender,
-                          Request,
-                          State),
-            continue(State);
-        %% during resize we can't forward a request w/o request hash, always handle locally
-        {_, undefined} -> vnode_command(Sender, Request, State);
-        %% possible forwarding during ring resizing
-        {_, _} ->
-            {ok, R} = riak_core_ring_manager:get_my_ring(),
-            FutureIndex = riak_core_ring:future_index(RequestHash,
-                                                      Index,
-                                                      R),
-            vnode_resize_command(Sender,
-                                 Request,
-                                 FutureIndex,
-                                 State)
->>>>>>> 5e6e8312
     end.
 
 vnode_command(_Sender, _Request,
 	      State = #state{modstate = {deleted, _}}) ->
     continue(State);
 vnode_command(Sender, Request,
-<<<<<<< HEAD
 	      State = #state{mod = Module, modstate = ModState,
 			     pool_pid = Pool}) ->
     case catch Module:handle_command(Request,
@@ -1448,33 +967,6 @@
 	    continue(State, NewModState);
 	{stop, Reason, NewModState} ->
 	    {stop, Reason, State#state{modstate = NewModState}}
-=======
-              State = #state{mod = Module, modstate = ModState,
-                             pool_pid = Pool}) ->
-    case catch Module:handle_command(Request,
-                                     Sender,
-                                     ModState)
-        of
-        {'EXIT', ExitReason} ->
-            reply(Sender, {vnode_error, ExitReason}),
-            logger:error("~p command failed ~p",
-                         [Module, ExitReason]),
-            {stop, ExitReason, State#state{modstate = ModState}};
-        continue -> continue(State, ModState);
-        {reply, Reply, NewModState} ->
-            reply(Sender, Reply),
-            continue(State, NewModState);
-        {noreply, NewModState} -> continue(State, NewModState);
-        {async, Work, From, NewModState} ->
-            %% dispatch some work to the vnode worker pool
-            %% the result is sent back to 'From'
-            riak_core_vnode_worker_pool:handle_work(Pool,
-                                                    Work,
-                                                    From),
-            continue(State, NewModState);
-        {stop, Reason, NewModState} ->
-            {stop, Reason, State#state{modstate = NewModState}}
->>>>>>> 5e6e8312
     end.
 
 vnode_coverage(Sender, Request, KeySpaces,
@@ -1483,7 +975,6 @@
 			      forward = Forward}) ->
     %% Check if we should forward
     case Forward of
-<<<<<<< HEAD
 	undefined ->
 	    Action = Module:handle_coverage(Request,
 					    KeySpaces,
@@ -1558,84 +1049,6 @@
 	{drop, NewModState} -> continue(State, NewModState);
 	{stop, Reason, NewModState} ->
 	    {stop, Reason, State#state{modstate = NewModState}}
-=======
-        undefined ->
-            Action = Module:handle_coverage(Request,
-                                            KeySpaces,
-                                            Sender,
-                                            ModState);
-        %% handle coverage requests locally during ring resize
-        Forwards when is_list(Forwards) ->
-            Action = Module:handle_coverage(Request,
-                                            KeySpaces,
-                                            Sender,
-                                            ModState);
-        NextOwner ->
-            logger:debug("Forwarding coverage ~p -> ~p: ~p~n",
-                         [node(), NextOwner, Index]),
-            riak_core_vnode_master:coverage(Request,
-                                            {Index, NextOwner},
-                                            KeySpaces,
-                                            Sender,
-                                            riak_core_vnode_master:reg_name(Module)),
-            Action = continue
-    end,
-    case Action of
-        continue -> continue(State, ModState);
-        {reply, Reply, NewModState} ->
-            reply(Sender, Reply),
-            continue(State, NewModState);
-        {noreply, NewModState} -> continue(State, NewModState);
-        {async, Work, From, NewModState} ->
-            %% dispatch some work to the vnode worker pool
-            %% the result is sent back to 'From'
-            riak_core_vnode_worker_pool:handle_work(Pool,
-                                                    Work,
-                                                    From),
-            continue(State, NewModState);
-        {stop, Reason, NewModState} ->
-            {stop, Reason, State#state{modstate = NewModState}}
-    end.
-
-vnode_handoff_command(Sender, Request, ForwardTo,
-                      State = #state{mod = Module, modstate = ModState,
-                                     handoff_target = HOTarget,
-                                     handoff_type = HOType, pool_pid = Pool}) ->
-    case Module:handle_handoff_command(Request,
-                                       Sender,
-                                       ModState)
-        of
-        {reply, Reply, NewModState} ->
-            reply(Sender, Reply),
-            continue(State, NewModState);
-        {noreply, NewModState} -> continue(State, NewModState);
-        {async, Work, From, NewModState} ->
-            %% dispatch some work to the vnode worker pool
-            %% the result is sent back to 'From'
-            riak_core_vnode_worker_pool:handle_work(Pool,
-                                                    Work,
-                                                    From),
-            continue(State, NewModState);
-        {forward, NewModState} ->
-            forward_request(HOType,
-                            Request,
-                            HOTarget,
-                            ForwardTo,
-                            Sender,
-                            State),
-            continue(State, NewModState);
-        {forward, NewReq, NewModState} ->
-            forward_request(HOType,
-                            NewReq,
-                            HOTarget,
-                            ForwardTo,
-                            Sender,
-                            State),
-            continue(State, NewModState);
-        {drop, NewModState} -> continue(State, NewModState);
-        {stop, Reason, NewModState} ->
-            {stop, Reason, State#state{modstate = NewModState}}
->>>>>>> 5e6e8312
     end.
 
 %% @private wrap the request for resize forwards, and use the resize
@@ -1644,63 +1057,36 @@
 		ResizeTarget, Sender, State) ->
     %% resize op and transfer ongoing
     vnode_forward(resize,
-<<<<<<< HEAD
 		  ResizeTarget,
 		  Sender,
 		  {resize_forward, Request},
 		  State);
-=======
-                  ResizeTarget,
-                  Sender,
-                  {resize_forward, Request},
-                  State);
->>>>>>> 5e6e8312
 forward_request(undefined, Request, _HOTarget,
 		ResizeTarget, Sender, State) ->
     %% resize op ongoing, no resize transfer ongoing, arrive here
     %% via forward_or_vnode_command
     vnode_forward(resize,
-<<<<<<< HEAD
 		  ResizeTarget,
 		  Sender,
 		  {resize_forward, Request},
 		  State);
-=======
-                  ResizeTarget,
-                  Sender,
-                  {resize_forward, Request},
-                  State);
->>>>>>> 5e6e8312
 forward_request(_, Request, HOTarget, _ResizeTarget,
 		Sender, State) ->
     %% normal explicit forwarding during owhership transfer
     vnode_forward(explicit,
-<<<<<<< HEAD
 		  HOTarget,
 		  Sender,
 		  Request,
 		  State).
-=======
-                  HOTarget,
-                  Sender,
-                  Request,
-                  State).
->>>>>>> 5e6e8312
 
 vnode_forward(Type, ForwardTo, Sender, Request,
 	      State) ->
     logger:debug("Forwarding (~p) {~p,~p} -> ~p~n",
 		 [Type, State#state.index, node(), ForwardTo]),
     riak_core_vnode_master:command_unreliable(ForwardTo,
-<<<<<<< HEAD
 					      Request,
 					      Sender,
 					      riak_core_vnode_master:reg_name(State#state.mod)).
-=======
-                                              Request,
-                                              Sender,
-                                              riak_core_vnode_master:reg_name(State#state.mod)).
->>>>>>> 5e6e8312
 
 %% @doc during ring resizing if we have completed a transfer to the index that will
 %% handle request in future ring we forward to it. Otherwise we delegate
@@ -1709,21 +1095,12 @@
 		     State = #state{forward = Forward})
     when is_list(Forward) ->
     case lists:keyfind(FutureIndex, 1, Forward) of
-<<<<<<< HEAD
 	false -> vnode_command(Sender, Request, State);
 	{FutureIndex, FutureOwner} ->
 	    vnode_handoff_command(Sender,
 				  Request,
 				  {FutureIndex, FutureOwner},
 				  State)
-=======
-        false -> vnode_command(Sender, Request, State);
-        {FutureIndex, FutureOwner} ->
-            vnode_handoff_command(Sender,
-                                  Request,
-                                  {FutureIndex, FutureOwner},
-                                  State)
->>>>>>> 5e6e8312
     end.
 
 %% This code lives in riak_core_vnode rather than riak_core_vnode_manager
@@ -1737,7 +1114,6 @@
     Prev = node(),
     Source = {SrcIdx, Prev},
     TransFun = fun (Ring, _) ->
-<<<<<<< HEAD
 		       Owner = riak_core_ring:index_owner(Ring, SrcIdx),
 		       Status = riak_core_ring:resize_transfer_status(Ring,
 								      Source,
@@ -1763,48 +1139,15 @@
 			   _ -> ignore
 		       end
 	       end,
-=======
-                       Owner = riak_core_ring:index_owner(Ring, SrcIdx),
-                       Status = riak_core_ring:resize_transfer_status(Ring,
-                                                                      Source,
-                                                                      Target,
-                                                                      Mod),
-                       case {Owner, Status} of
-                           {Prev, awaiting} ->
-                               F = fun (SeenIdx, RingAcc) ->
-                                           riak_core_ring:schedule_resize_transfer(RingAcc,
-                                                                                   Source,
-                                                                                   SeenIdx)
-                                   end,
-                               Ring2 = lists:foldl(F,
-                                                   Ring,
-                                                   ordsets:to_list(SeenIdxs)),
-                               Ring3 =
-                                   riak_core_ring:resize_transfer_complete(Ring2,
-                                                                           Source,
-                                                                           Target,
-                                                                           Mod),
-                               %% local ring optimization (see below)
-                               {set_only, Ring3};
-                           _ -> ignore
-                       end
-               end,
->>>>>>> 5e6e8312
     Result = riak_core_ring_manager:ring_trans(TransFun,
 					       []),
     case Result of
-<<<<<<< HEAD
 	{ok, _NewRing} -> resize;
 	_ -> continue
-=======
-        {ok, _NewRing} -> resize;
-        _ -> continue
->>>>>>> 5e6e8312
     end;
 mark_handoff_complete(Idx, {Idx, New}, [], Mod, _) ->
     Prev = node(),
     Result = riak_core_ring_manager:ring_trans(fun (Ring,
-<<<<<<< HEAD
 						    _) ->
 						       Owner =
 							   riak_core_ring:index_owner(Ring,
@@ -1845,55 +1188,12 @@
 	{ok, NewRing} -> NewRing = NewRing;
 	_ ->
 	    {ok, NewRing} = riak_core_ring_manager:get_my_ring()
-=======
-                                                    _) ->
-                                                       Owner =
-                                                           riak_core_ring:index_owner(Ring,
-                                                                                      Idx),
-                                                       {_, NextOwner, Status} =
-                                                           riak_core_ring:next_owner(Ring,
-                                                                                     Idx,
-                                                                                     Mod),
-                                                       NewStatus =
-                                                           riak_core_ring:member_status(Ring,
-                                                                                        New),
-                                                       case {Owner,
-                                                             NextOwner,
-                                                             NewStatus,
-                                                             Status}
-                                                           of
-                                                           {Prev,
-                                                            New,
-                                                            _,
-                                                            awaiting} ->
-                                                               Ring2 =
-                                                                   riak_core_ring:handoff_complete(Ring,
-                                                                                                   Idx,
-                                                                                                   Mod),
-                                                               %% Optimization. Only alter the local ring without
-                                                               %% triggering a gossip, thus implicitly coalescing
-                                                               %% multiple vnode handoff completion events. In the
-                                                               %% future we should decouple vnode handoff state from
-                                                               %% the ring structure in order to make gossip independent
-                                                               %% of ring size.
-                                                               {set_only,
-                                                                Ring2};
-                                                           _ -> ignore
-                                                       end
-                                               end,
-                                               []),
-    case Result of
-        {ok, NewRing} -> NewRing = NewRing;
-        _ ->
-            {ok, NewRing} = riak_core_ring_manager:get_my_ring()
->>>>>>> 5e6e8312
     end,
     Owner = riak_core_ring:index_owner(NewRing, Idx),
     {_, NextOwner, Status} =
 	riak_core_ring:next_owner(NewRing, Idx, Mod),
     NewStatus = riak_core_ring:member_status(NewRing, New),
     case {Owner, NextOwner, NewStatus, Status} of
-<<<<<<< HEAD
 	{_, _, invalid, _} ->
 	    %% Handing off to invalid node, don't give-up data.
 	    continue;
@@ -1902,22 +1202,11 @@
 	    %% Handoff wasn't to node that is scheduled in next, so no change.
 	    continue;
 	{_, _, _, _} -> shutdown
-=======
-        {_, _, invalid, _} ->
-            %% Handing off to invalid node, don't give-up data.
-            continue;
-        {Prev, New, _, _} -> forward;
-        {Prev, _, _, _} ->
-            %% Handoff wasn't to node that is scheduled in next, so no change.
-            continue;
-        {_, _, _, _} -> shutdown
->>>>>>> 5e6e8312
     end.
 
 finish_handoff(State) -> finish_handoff([], State).
 
 finish_handoff(SeenIdxs,
-<<<<<<< HEAD
 	       State = #state{mod = Module, modstate = ModState,
 			      index = Idx, handoff_target = Target,
 			      handoff_type = HOType}) ->
@@ -1947,70 +1236,26 @@
 	    {ok, NewModState} = Module:delete(ModState),
 	    logger:debug("~p ~p vnode finished handoff and deleted.",
 			 [Idx, Module]),
+        riak_core_vnode_manager:unregister_vnode(Idx, Module),
+        logger:debug("vnode hn/fwd :: ~p/~p :: ~p -> ~p~n",
+                    [State#state.mod,
+                     State#state.index,
+                     State#state.forward,
+                     HN]),
 	    State2 = mod_set_forwarding(HN, State),
 	    continue(State2#state{modstate =
 				      {deleted,
 				       NewModState}, % like to fail if used
 				  handoff_target = none,
 				  handoff_type = undefined, forward = HN})
-=======
-               State = #state{mod = Module, modstate = ModState,
-                              index = Idx, handoff_target = Target,
-                              handoff_type = HOType}) ->
-    case mark_handoff_complete(Idx,
-                               Target,
-                               SeenIdxs,
-                               Module,
-                               HOType)
-        of
-        continue ->
-            continue(State#state{handoff_target = none,
-                                 handoff_type = undefined});
-        resize ->
-            CurrentForwarding = resize_forwarding(State),
-            NewForwarding = [Target | CurrentForwarding],
-            State2 = mod_set_forwarding(NewForwarding, State),
-            continue(State2#state{handoff_target = none,
-                                  handoff_type = undefined,
-                                  forward = NewForwarding});
-        Res when Res == forward; Res == shutdown ->
-            {_, HN} = Target,
-            %% Have to issue the delete now.  Once unregistered the
-            %% vnode master will spin up a new vnode on demand.
-            %% Shutdown the async pool beforehand, don't want callbacks
-            %% running on non-existant data.
-            maybe_shutdown_pool(State),
-            {ok, NewModState} = Module:delete(ModState),
-            logger:debug("~p ~p vnode finished handoff and deleted.",
-                         [Idx, Module]),
-            riak_core_vnode_manager:unregister_vnode(Idx, Module),
-            logger:debug("vnode hn/fwd :: ~p/~p :: ~p -> ~p~n",
-                         [State#state.mod,
-                          State#state.index,
-                          State#state.forward,
-                          HN]),
-            State2 = mod_set_forwarding(HN, State),
-            continue(State2#state{modstate =
-                                      {deleted,
-                                       NewModState}, % like to fail if used
-                                  handoff_target = none,
-                                  handoff_type = undefined, forward = HN})
->>>>>>> 5e6e8312
     end.
 
 maybe_shutdown_pool(#state{pool_pid = Pool}) ->
     case is_pid(Pool) of
-<<<<<<< HEAD
 	true ->
 	    %% state.pool_pid will be cleaned up by handle_info message.
 	    riak_core_vnode_worker_pool:shutdown_pool(Pool, 60000);
 	_ -> ok
-=======
-        true ->
-            %% state.pool_pid will be cleaned up by handle_info message.
-            riak_core_vnode_worker_pool:shutdown_pool(Pool, 60000);
-        _ -> ok
->>>>>>> 5e6e8312
     end.
 
 resize_forwarding(#state{forward = F})
@@ -2020,7 +1265,6 @@
 
 mark_delete_complete(Idx, Mod) ->
     Result = riak_core_ring_manager:ring_trans(fun (Ring,
-<<<<<<< HEAD
 						    _) ->
 						       Type =
 							   riak_core_ring:vnode_type(Ring,
@@ -2054,41 +1298,6 @@
 						       end
 					       end,
 					       []),
-=======
-                                                    _) ->
-                                                       Type =
-                                                           riak_core_ring:vnode_type(Ring,
-                                                                                     Idx),
-                                                       {_, Next, Status} =
-                                                           riak_core_ring:next_owner(Ring,
-                                                                                     Idx),
-                                                       case {Type, Next, Status}
-                                                           of
-                                                           {resized_primary,
-                                                            '$delete',
-                                                            awaiting} ->
-                                                               Ring3 =
-                                                                   riak_core_ring:deletion_complete(Ring,
-                                                                                                    Idx,
-                                                                                                    Mod),
-                                                               %% Use local ring optimization like mark_handoff_complete
-                                                               {set_only,
-                                                                Ring3};
-                                                           {{fallback, _},
-                                                            '$delete',
-                                                            awaiting} ->
-                                                               Ring3 =
-                                                                   riak_core_ring:deletion_complete(Ring,
-                                                                                                    Idx,
-                                                                                                    Mod),
-                                                               %% Use local ring optimization like mark_handoff_complete
-                                                               {set_only,
-                                                                Ring3};
-                                                           _ -> ignore
-                                                       end
-                                               end,
-                                               []),
->>>>>>> 5e6e8312
     Result.
 
 maybe_handoff(_TargetIdx, _TargetNode,
@@ -2102,7 +1311,6 @@
 			     handoff_pid = HPid}) ->
     Target = {TargetIdx, TargetNode},
     ExistingHO = is_pid(HPid) andalso
-<<<<<<< HEAD
 		     is_process_alive(HPid),
     ValidHN = case CurrentTarget of
 		  none -> true;
@@ -2133,44 +1341,11 @@
 		{false, NewModState} -> continue(State, NewModState)
 	    end;
 	false -> continue(State)
-=======
-                     is_process_alive(HPid),
-    ValidHN = case CurrentTarget of
-                  none -> true;
-                  Target -> not ExistingHO;
-                  _ ->
-                      logger:info("~s/~b: handoff request to ~p before "
-                                  "finishing handoff to ~p",
-                                  [Module, Idx, Target, CurrentTarget]),
-                      not ExistingHO
-              end,
-    case ValidHN of
-        true ->
-            {ok, R} = riak_core_ring_manager:get_my_ring(),
-            Resizing = riak_core_ring:is_resizing(R),
-            Primary = riak_core_ring:is_primary(R, {Idx, node()}),
-            HOType = case {Resizing, Primary} of
-                         {true, _} -> resize;
-                         {_, true} -> ownership;
-                         {_, false} -> hinted
-                     end,
-            case Module:handoff_starting({HOType, Target}, ModState)
-                of
-                {true, NewModState} ->
-                    start_handoff(HOType,
-                                  TargetIdx,
-                                  TargetNode,
-                                  State#state{modstate = NewModState});
-                {false, NewModState} -> continue(State, NewModState)
-            end;
-        false -> continue(State)
->>>>>>> 5e6e8312
     end.
 
 start_handoff(HOType, TargetIdx, TargetNode,
 	      State = #state{mod = Module, modstate = ModState}) ->
     case Module:is_empty(ModState) of
-<<<<<<< HEAD
 	{true, NewModState} ->
 	    finish_handoff(State#state{modstate = NewModState,
 				       handoff_type = HOType,
@@ -2192,35 +1367,11 @@
 				      [],
 				      State2),
 	    continue(NewState)
-=======
-        {true, NewModState} ->
-            finish_handoff(State#state{modstate = NewModState,
-                                       handoff_type = HOType,
-                                       handoff_target =
-                                           {TargetIdx, TargetNode}});
-        {false, Size, NewModState} ->
-            State2 = State#state{modstate = NewModState},
-            NewState = start_outbound(HOType,
-                                      TargetIdx,
-                                      TargetNode,
-                                      [{size, Size}],
-                                      State2),
-            continue(NewState);
-        {false, NewModState} ->
-            State2 = State#state{modstate = NewModState},
-            NewState = start_outbound(HOType,
-                                      TargetIdx,
-                                      TargetNode,
-                                      [],
-                                      State2),
-            continue(NewState)
->>>>>>> 5e6e8312
     end.
 
 start_outbound(HOType, TargetIdx, TargetNode, Opts,
 	       State = #state{index = Idx, mod = Module}) ->
     case riak_core_handoff_manager:add_outbound(HOType,
-<<<<<<< HEAD
 						Module,
 						Idx,
 						TargetIdx,
@@ -2235,22 +1386,6 @@
 	    {ok, NewModState} =
 		Module:handoff_cancelled(State#state.modstate),
 	    State#state{modstate = NewModState}
-=======
-                                                Module,
-                                                Idx,
-                                                TargetIdx,
-                                                TargetNode,
-                                                self(),
-                                                Opts)
-        of
-        {ok, Pid} ->
-            State#state{handoff_pid = Pid, handoff_type = HOType,
-                        handoff_target = {TargetIdx, TargetNode}};
-        {error, _Reason} ->
-            {ok, NewModState} =
-                Module:handoff_cancelled(State#state.modstate),
-            State#state{modstate = NewModState}
->>>>>>> 5e6e8312
     end.
 
 %% Individual vnode processes and the vnode manager are tightly coupled. When
@@ -2262,19 +1397,11 @@
 %% messages until an appropriate message is received back from the vnode
 %% manager. The event timer functions below implement this logic.
 start_manager_event_timer(Event,
-<<<<<<< HEAD
 			  State = #state{mod = Module, index = Idx}) ->
     riak_core_vnode_manager:vnode_event(Module,
 					Idx,
 					self(),
 					Event),
-=======
-                          State = #state{mod = Module, index = Idx}) ->
-    riak_core_vnode_manager:vnode_event(Module,
-                                        Idx,
-                                        self(),
-                                        Event),
->>>>>>> 5e6e8312
     stop_manager_event_timer(State),
     %TODO correct way to start an event after x?
     T2 = erlang:start_timer(30000,
@@ -2288,7 +1415,6 @@
 				    undefined}) ->
     ok;
 stop_manager_event_timer(#state{manager_event_timer =
-<<<<<<< HEAD
 				    T}) ->
     _ = cancel_timer(T),
     ok.
@@ -2299,11 +1425,6 @@
 	    receive {timeout, Ref, _} -> 0 after 0 -> false end;
 	RemainingTime -> RemainingTime
     end.
-=======
-                                    T}) ->
-    _ = gen_fsm_compat:cancel_timer(T),
-    ok.
->>>>>>> 5e6e8312
 
 mod_set_forwarding(_Forward,
 		   State = #state{modstate = {deleted, _}}) ->
@@ -2311,7 +1432,6 @@
 mod_set_forwarding(Forward,
 		   State = #state{mod = Module, modstate = ModState}) ->
     case lists:member({set_vnode_forwarding, 2},
-<<<<<<< HEAD
 		      Module:module_info(exports))
 	of
 	true ->
@@ -2319,15 +1439,6 @@
 						      ModState),
 	    State#state{modstate = NewModState};
 	false -> State
-=======
-                      Module:module_info(exports))
-        of
-        true ->
-            NewModState = Module:set_vnode_forwarding(Forward,
-                                                      ModState),
-            State#state{modstate = NewModState};
-        false -> State
->>>>>>> 5e6e8312
     end.
 
 %% ===================================================================
@@ -2347,50 +1458,16 @@
 
 %% Start the garbage collection server
 test_link(Mod, Index) ->
-<<<<<<< HEAD
     gen_statem:start_link(?MODULE,
 			  [Mod, Index, 0, node()],
 			  []).
-=======
-    gen_fsm_compat:start_link(?MODULE,
-                              [Mod, Index, 0, node()],
-                              []).
->>>>>>> 5e6e8312
 
 %% Get the current state of the fsm for testing inspection
 -spec current_state(pid()) -> {atom(), state()} |
 			      {error, term()}.
 
 current_state(Pid) ->
-<<<<<<< HEAD
     gen_statem:call(Pid, current_state).
-=======
-    gen_fsm_compat:sync_send_all_state_event(Pid,
-                                             current_state).
-
-wait_for_process_death(Pid) ->
-    wait_for_process_death(Pid, is_process_alive(Pid)).
-
-wait_for_process_death(Pid, true) ->
-    wait_for_process_death(Pid, is_process_alive(Pid));
-wait_for_process_death(_Pid, false) -> ok.
-
-wait_for_state_update(OriginalStateData, Pid) ->
-    {_, CurrentStateData} = (?MODULE):current_state(Pid),
-    wait_for_state_update(OriginalStateData,
-                          CurrentStateData,
-                          Pid).
-
-wait_for_state_update(OriginalStateData,
-                      OriginalStateData, Pid) ->
-    {_, CurrentStateData} = (?MODULE):current_state(Pid),
-    wait_for_state_update(OriginalStateData,
-                          CurrentStateData,
-                          Pid);
-wait_for_state_update(_OriginalState, _StateData,
-                      _Pid) ->
-    ok.
->>>>>>> 5e6e8312
 
 %% ===================================================================
 %% Test
@@ -2402,7 +1479,6 @@
     meck:unload(),
     meck:new(test_vnode, [non_strict, no_link]),
     meck:expect(test_vnode,
-<<<<<<< HEAD
 		init,
 		fun (_) -> {ok, [], [{pool, test_pool_mod, 1, []}]}
 		end),
@@ -2413,18 +1489,6 @@
     meck:expect(test_pool_mod,
 		init_worker,
 		fun (_, _, _) -> {ok, []} end),
-=======
-                init,
-                fun (_) -> {ok, [], [{pool, test_pool_mod, 1, []}]}
-                end),
-    meck:expect(test_vnode,
-                terminate,
-                fun (_, _) -> normal end),
-    meck:new(test_pool_mod, [non_strict, no_link]),
-    meck:expect(test_pool_mod,
-                init_worker,
-                fun (_, _, _) -> {ok, []} end),
->>>>>>> 5e6e8312
     {ok, Pid} = riak_core_vnode:test_link(test_vnode, 0),
     {_, StateData1} = riak_core_vnode:current_state(Pid),
     PoolPid1 = StateData1#state.pool_pid,
