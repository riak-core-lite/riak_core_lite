%%
%% Copyright (c) 2007-2010 Basho Technologies, Inc.  All Rights Reserved.
%%
%% This file is provided to you under the Apache License,
%% Version 2.0 (the "License"); you may not use this file
%% except in compliance with the License.  You may obtain
%% a copy of the License at
%%
%%   http://www.apache.org/licenses/LICENSE-2.0
%%
%% Unless required by applicable law or agreed to in writing,
%% software distributed under the License is distributed on an
%% "AS IS" BASIS, WITHOUT WARRANTIES OR CONDITIONS OF ANY
%% KIND, either express or implied.  See the License for the
%% specific language governing permissions and limitations
%% under the License.
%%
%% -------------------------------------------------------------------
-module(riak_core_vnode).

-behaviour(gen_statem).

-include("riak_core_vnode.hrl").

-export([callback_mode/0]).

-export([start_link/3, start_link/4]).

-export([init/1,
         started/3,
         active/3,
         terminate/3,
         code_change/4]).

-export([reply/2]).

-export([wait_for_init/1,
         send_command/2,
         handoff_error/3,
         get_mod_index/1,
         set_forwarding/2,
         trigger_handoff/2,
         trigger_handoff/3,
         trigger_delete/1,
         core_status/1,
         send_command_after/2]).

-export([cast_finish_handoff/1,
         send_an_event/2,
         send_req/2,
         send_all_proxy_req/2,
         cancel_handoff/1,
         handoff_complete/1,
         resize_transfer_complete/2,
         handoff_data/3,
         unregistered/1]).

-ifdef(TEST).

-include_lib("eunit/include/eunit.hrl").

-include_lib("kernel/include/logger.hrl").

-export([test_link/2, current_state/1, get_modstate/1]).

-endif.

-define(NORMAL_REASON(R),
        R == normal orelse
            R == shutdown orelse
                is_tuple(R) andalso element(1, R) == shutdown).

-export_type([vnode_opt/0, pool_opt/0]).

-type vnode_opt() :: pool_opt().

-type pool_opt() :: {pool, WorkerModule :: module(),
                     PoolSize :: pos_integer(), WorkerArgs :: [term()]}.

-callback init([partition()]) -> {ok,
                                  ModState :: term()} |
                                 {ok, ModState :: term(), [vnode_opt()]} |
                                 {error, Reason :: term()}.

-callback handle_command(Request :: term(),
                         Sender :: sender(), ModState :: term()) -> continue |
                                                                    {reply,
                                                                     Reply ::
                                                                         term(),
                                                                     NewModState ::
                                                                         term()} |
                                                                    {noreply,
                                                                     NewModState ::
                                                                         term()} |
                                                                    {async,
                                                                     Work ::
                                                                         function(),
                                                                     From ::
                                                                         sender(),
                                                                     NewModState ::
                                                                         term()} |
                                                                    {stop,
                                                                     Reason ::
                                                                         term(),
                                                                     NewModState ::
                                                                         term()}.

-callback handle_coverage(Request :: term(),
                          keyspaces(), Sender :: sender(),
                          ModState :: term()) -> continue |
                                                 {reply, Reply :: term(),
                                                  NewModState :: term()} |
                                                 {noreply,
                                                  NewModState :: term()} |
                                                 {async, Work :: function(),
                                                  From :: sender(),
                                                  NewModState :: term()} |
                                                 {stop, Reason :: term(),
                                                  NewModState :: term()}.

%% handle_exit/3 is an optional behaviour callback that can be implemented.
%% It will be called in the case that a process that is linked to the vnode
%% process dies and allows the module using the behaviour to take appropriate
%% action. It is called by handle_info when it receives an {'EXIT', Pid, Reason}
%% message and the function signature is: handle_exit(Pid, Reason, State).
%%
%% It should return a tuple indicating the next state for the fsm. For a list of
%% valid return types see the documentation for the gen_fsm_compat handle_info callback.
%%
%% Here is what the spec for handle_exit/3 would look like:
%% -spec handle_exit(pid(), atom(), term()) ->
%%                          {noreply, term()} |
%%                          {stop, term(), term()}

%% handle_info/2 is an optional behaviour callback too.
%% It will be called in the case when a vnode receives any other message
%% than an EXIT message.
%% The function signature is: handle_info(Info, State).
%% It should return a tuple of the form {ok, NextState}
%%
%% Here is what the spec for handle_info/2 would look like:
%% -spec handle_info(term(), term()) -> {ok, term()}

-callback handle_exit(pid(), Reason :: term(),
                      ModState :: term()) -> {noreply,
                                              NewModState :: term()} |
                                             {stop, Reason :: term(),
                                              NewModState :: term()}.

-callback handoff_starting(handoff_dest(),
                           ModState :: term()) -> {boolean(),
                                                   NewModState :: term()}.

-callback handoff_cancelled(ModState :: term()) -> {ok,
                                                    NewModState :: term()}.

-callback handoff_finished(handoff_dest(),
                           ModState :: term()) -> {ok, NewModState :: term()}.

-callback handle_handoff_command(Request :: term(),
                                 Sender :: sender(),
                                 ModState :: term()) -> {reply, Reply :: term(),
                                                         NewModState ::
                                                             term()} |
                                                        {noreply,
                                                         NewModState ::
                                                             term()} |
                                                        {async,
                                                         Work :: function(),
                                                         From :: sender(),
                                                         NewModState ::
                                                             term()} |
                                                        {forward,
                                                         NewModState ::
                                                             term()} |
                                                        {drop,
                                                         NewModState ::
                                                             term()} |
                                                        {stop, Reason :: term(),
                                                         NewModState :: term()}.

-callback handle_handoff_data(binary(),
                              ModState :: term()) -> {reply,
                                                      ok |
                                                      {error, Reason :: term()},
                                                      NewModState :: term()}.

-callback encode_handoff_item(Key :: term(),
                              Value :: term()) -> corrupted | binary().

-callback is_empty(ModState :: term()) -> {boolean(),
                                           NewModState :: term()} |
                                          {false, Size :: pos_integer(),
                                           NewModState :: term()}.

-callback terminate(Reason :: term(),
                    ModState :: term()) -> ok.

-callback delete(ModState :: term()) -> {ok,
                                         NewModState :: term()}.

%% This commands are not executed inside the VNode, instead they are
%% part of the vnode_proxy contract.
%%
%% The vnode_proxy will drop requests in an overload situation, when
%% his happens one of the two handle_overload_* commands in the
%% vnode module is called. This call happens **from the vnode proxy**
%%
%% These calls are wrapped in a catch() meaning that when they don't
%% exist they will quietly fail. However the catch is hugely expensive
%% leading to the sitaution that when there already is a overload
%% the vnode proxy gets even worst overloaded.
%%
%% This is pretty bad since the proxy is supposed to protect against
%% exactly this overload.
%%
%% So yea sorry, you're going to be forced to implement them, if nothing
%% else just nop them out.
%%
%% BUT DO NOT call expensive functions from them there is a special hell
%% for people doing that! (it's called overflowing message queue hell and is
%% really nasty!)
-callback handle_overload_command(Request :: term(),
                                  Sender :: sender(), Idx :: partition()) -> ok.

-callback handle_overload_info(Request :: term(),
                               Idx :: partition()) -> ok.

-define(DEFAULT_TIMEOUT, 60000).

-define(LOCK_RETRY_TIMEOUT, 10000).

%% ========
%% API
%% ========

start_link(Mod, Index, Forward) ->
    start_link(Mod, Index, 0, Forward).

start_link(Mod, Index, InitialInactivityTimeout,
           Forward) ->
    gen_statem:start_link(?MODULE,
                          [Mod, Index, InitialInactivityTimeout, Forward],
                          []).

<<<<<<< HEAD
%% #1 call - State started
wait_for_init(Vnode) ->
    gen_statem:call(Vnode, wait_for_init).

%% #2 cast
%% Send a command message for the vnode module by Pid -
%% typically to do some deferred processing after returning yourself
send_command(Pid, Request) ->
    gen_statem:cast(Pid,
                    #riak_vnode_req_v1{request = Request}).

%% #3 cast
handoff_error(Vnode, Err, Reason) ->
    gen_statem:cast(Vnode, {handoff_error, Err, Reason}).

%% #4 call
get_mod_index(VNode) ->
    gen_statem:call(VNode, get_mod_index).

%% #5 cast
=======
%% =========================
%% sync_send_event
%% =========================

%% #1 - State started
wait_for_init(Vnode) -> gen_fsm_compat:sync_send_event(Vnode, wait_for_init, infinity).

%% =========================
%% send_event
%% =========================

%% #2.1 -
%% Send a command message for the vnode module by Pid -
%% typically to do some deferred processing after returning yourself
send_command(Pid, Request) -> gen_fsm_compat:send_event(Pid, #riak_vnode_req_v1{request = Request}).

%% #2.2 -
handoff_error(Vnode, Err, Reason) -> gen_fsm_compat:send_event(Vnode, {handoff_error, Err, Reason}).

%% #2.3 - riak_core_vnode_master - send_an_event
send_an_event(VNode, Event) -> gen_fsm_compat:send_event(VNode, Event).

%% #2.4 - riak_core_vnode_master - handle_cast/handle_call
%riak_core_vnode_master - command2
%riak_core_vnode_proxy - handle_call
send_req(VNode, Req) -> gen_fsm_compat:send_event(VNode, Req).

%% #2.5 - riak:core_handoff_sender - start_fold_
-spec handoff_complete(VNode :: pid()) -> ok.
handoff_complete(VNode) -> gen_fsm_compat:send_event(VNode, handoff_complete).

%% #2.6 - riak:core_handoff_sender - start_fold_
-spec resize_transfer_complete(VNode :: pid(), NotSentAcc :: term()) -> ok.
resize_transfer_complete(VNode, NotSentAcc) -> gen_fsm_compat:send_event(VNode, {resize_transfer_complete, NotSentAcc}).

%% #2.7 - riak_core_vnode_proxy - handle_cast
unregistered(VNode) -> gen_fsm_compat:send_event(VNode, unregistered).

%% =========================
%% sync_send_all_state_event
%% =========================

%% #3.1
get_mod_index(VNode) ->
    gen_fsm_compat:sync_send_all_state_event(VNode,
                                             get_mod_index).
%% #3.2
core_status(VNode) ->
    gen_fsm_compat:sync_send_all_state_event(VNode, core_status).

%% #3.3 - riak_core_handoff_receiver - process_message
handoff_data(VNode, MsgData, VNodeTimeout) ->
    gen_fsm_compat:sync_send_all_state_event(VNode, {handoff_data, MsgData}, VNodeTimeout).

%% =========================
%% send_all_state_event
%% =========================

%% #4.1
>>>>>>> 39eaa3f2
set_forwarding(VNode, ForwardTo) ->
    gen_statem:cast(VNode, {set_forwarding, ForwardTo}).

<<<<<<< HEAD
%% #6 cast
=======
%% #4.2
>>>>>>> 39eaa3f2
trigger_handoff(VNode, TargetIdx, TargetNode) ->
    gen_statem:cast(VNode,
                    {trigger_handoff, TargetIdx, TargetNode}).

<<<<<<< HEAD
%% #7 cast
=======
%% #4.3
>>>>>>> 39eaa3f2
trigger_handoff(VNode, TargetNode) ->
    gen_statem:cast(VNode, {trigger_handoff, TargetNode}).

<<<<<<< HEAD
%% #8 cast
=======
%% #4.4
>>>>>>> 39eaa3f2
trigger_delete(VNode) ->
    gen_statem:cast(VNode, trigger_delete).

<<<<<<< HEAD
%% #9 cast
core_status(VNode) ->
    gen_statem:call(VNode, core_status).

%% #10 %TODO
%% Sends a command to the FSM that called it after Time
%% has passed.
-spec send_command_after(integer(),
                         term()) -> reference().

send_command_after(Time, Request) ->
    %gen_fsm_compat:send_event_after(Time, #riak_vnode_req_v1{request = Request}).
    erlang:start_timer(Time,
                       self(),
                       {'$gen_cast', #riak_vnode_req_v1{request = Request}}).

%% #11 - riak_core_vnode_manager - handle_vnode_event
=======
%% #4.5 - riak_core_vnode_manager - handle_vnode_event
>>>>>>> 39eaa3f2
cast_finish_handoff(VNode) ->
    gen_statem:cast(VNode, finish_handoff).

%% #4.6 - riak_core_vnode_manager - handle_vnode_event
cancel_handoff(VNode) ->
    gen_statem:cast(VNode, cancel_handoff).

<<<<<<< HEAD
%% #13 - riak_core_vnode_master - send_an_event
send_an_event(VNode, Event) ->
    gen_statem:cast(VNode, Event).

%% #14 - riak_core_vnode_master - handle_cast/handle_call
%riak_core_vnode_master - command2
%riak_core_vnode_proxy - handle_call
send_req(VNode, Req) -> gen_statem:cast(VNode, Req).

%% #15 - riak_core_vnode_master - handle_call
=======
%% #4.7 - riak_core_vnode_master - handle_call
>>>>>>> 39eaa3f2
send_all_proxy_req(VNode, Req) ->
    gen_statem:call(VNode, Req).

%% =========================
%% send_event_after
%% =========================

%% #5
%% Sends a command to the FSM that called it after Time
%% has passed.
-spec send_command_after(integer(),
                         term()) -> reference().

send_command_after(Time, Request) ->
    gen_fsm_compat:send_event_after(Time,
                                    #riak_vnode_req_v1{request = Request}).

<<<<<<< HEAD
handoff_complete(VNode) ->
    gen_statem:cast(VNode, handoff_complete).
=======
>>>>>>> 39eaa3f2


<<<<<<< HEAD
resize_transfer_complete(VNode, NotSentAcc) ->
    gen_statem:cast(VNode,
                    {resize_transfer_complete, NotSentAcc}).

%% #18 - riak_core_handoff_receiver - process_message
handoff_data(VNode, MsgData, VNodeTimeout) ->
    gen_statem:call(VNode,
                    {handoff_data, MsgData},
                    VNodeTimeout).

%% #19 - riak_core_vnode_proxy - handle_cast
unregistered(VNode) ->
    gen_statem:call(VNode, unregistered).
=======


>>>>>>> 39eaa3f2

%% @doc Send a reply to a vnode request.  If
%%      the Ref is undefined just send the reply
%%      for compatibility with pre-0.12 requestors.
%%      If Ref is defined, send it along with the
%%      reply.
%%      NOTE: We *always* send the reply using unreliable delivery.
%%
-spec reply(sender(), term()) -> any().

reply({fsm, ignore_ref, From}, Reply) ->
    riak_core_send_msg:send_event_unreliable(From, Reply);
reply({fsm, Ref, From}, Reply) ->
    riak_core_send_msg:send_event_unreliable(From, {Ref, Reply});

reply({server, ignore_ref, From}, Reply) ->
    riak_core_send_msg:reply_unreliable(From, Reply);
reply({server, Ref, From}, Reply) ->
    riak_core_send_msg:reply_unreliable(From, {Ref, Reply});
reply(ignore, _Reply) -> ok.

%% ========================
%% ========
%% State, Mode, Init, Terminate
%% ========
%% ========================
-record(state,
        {index :: partition(),
         mod :: module(),
         modstate :: term(),
         forward :: node() | [{integer(), node()}],
         handoff_target = none :: none | {integer(), node()},
         handoff_pid :: pid() | undefined,
         handoff_type ::
             riak_core_handoff_manager:ho_type() | undefined,
         pool_pid :: pid() | undefined,
         pool_config :: tuple() | undefined,
         manager_event_timer :: reference() | undefined,
         inactivity_timeout :: non_neg_integer()}).

callback_mode() -> state_functions.

init([Module,
      Index,
      InitialInactivityTimeout,
      Forward]) ->
    process_flag(trap_exit, true),
    State = #state{index = Index, mod = Module,
                   forward = Forward,
                   inactivity_timeout = InitialInactivityTimeout},
    {ok, started, State, 0}.

terminate(Reason, _StateName,
          #state{mod = Module, modstate = ModState,
                 pool_pid = Pool}) ->
    %% Shutdown if the pool is still alive and a normal `Reason' is
    %% given - there could be a race on delivery of the unregistered
    %% event and successfully shutting down the pool.
    try case is_pid(Pool) andalso
                 is_process_alive(Pool) andalso (?NORMAL_REASON(Reason))
            of
            true ->
                riak_core_vnode_worker_pool:shutdown_pool(Pool, 60000);
            _ -> ok
        end
    catch
        Type:Reason:Stacktrace ->
            logger:error("Error while shutting down vnode worker "
                         "pool ~p:~p trace : ~p",
                         [Type, Reason, Stacktrace])
    after
        case ModState of
            %% Handoff completed, Module:delete has been called, now terminate.
            {deleted, ModState1} ->
                Module:terminate(Reason, ModState1);
            _ -> Module:terminate(Reason, ModState)
        end
    end.

code_change(_OldVsn, StateName, State, _Extra) ->
    {ok, StateName, State}.

%% ========================
%% ========
%% States
%% ========
%% ========================

%% started
%% ========
started(timeout, _MSG,
        State = #state{inactivity_timeout =
                           InitialInactivityTimeout}) ->
    case do_init(State) of
        {ok, State2} ->
            {next_state, active, State2, InitialInactivityTimeout};
        {error, Reason} -> {stop, Reason}
    end;
%% #1
started({call, From}, wait_for_init,
        State = #state{inactivity_timeout =
                           InitialInactivityTimeout}) ->
    case do_init(State) of
        {ok, State2} ->
            {next_state,
             active,
             State2,
             [InitialInactivityTimeout, {reply, From, ok}]};
        {error, Reason} -> {stop, Reason}
    end;
%% #only test
started({call, From}, current_state, State) ->
    {next_state,
     started,
     State,
     {reply, From, {started, State}}}.

%% active
%% ========
%% #timeout
active(timeout, _MSG,
       State = #state{mod = Module, index = Idx}) ->
    riak_core_vnode_manager:vnode_event(Module,
                                        Idx,
                                        self(),
                                        inactive),
    continue(State);
%% #3
active(cast, {handoff_error, _Err, _Reason}, State) ->
    State2 = start_manager_event_timer(handoff_error,
                                       State),
    continue(State2);
%% #4
active({call, From}, get_mod_index,
       State = #state{index = Idx, mod = Module}) ->
    {next_state,
     active,
     State,
     [State#state.inactivity_timeout,
      {reply, From, {Module, Idx}}]};
%% #5
active(cast, {set_forwarding, undefined},
       State = #state{modstate = {deleted, _ModState}}) ->
    %% The vnode must forward requests when in the deleted state, therefore
    %% ignore requests to stop forwarding.
    continue(State);
%% #5
active(cast, {set_forwarding, ForwardTo}, State) ->
    logger:debug("vnode fwd :: ~p/~p :: ~p -> ~p~n",
                 [State#state.mod,
                  State#state.index,
                  State#state.forward,
                  ForwardTo]),
    State2 = mod_set_forwarding(ForwardTo, State),
    continue(State2#state{forward = ForwardTo});
%% #7
active(cast, {trigger_handoff, TargetIdx, TargetNode},
       State) ->
    maybe_handoff(TargetIdx, TargetNode, State);
%% #6
active(cast, {trigger_handoff, TargetNode}, State) ->
    active(cast,
           {trigger_handoff, State#state.index, TargetNode},
           State);
%% #8
active(cast, trigger_delete,
       State = #state{mod = Module, modstate = ModState,
                      index = Idx}) ->
    case mark_delete_complete(Idx, Module) of
        {ok, _NewRing} ->
            {ok, NewModState} = Module:delete(ModState),
            logger:debug("~p ~p vnode deleted", [Idx, Module]);
        _ -> NewModState = ModState
    end,
    maybe_shutdown_pool(State),
    riak_core_vnode_manager:unregister_vnode(Idx, Module),
    continue(State#state{modstate =
                             {deleted, NewModState}});
%% #9
active({call, From}, core_status,
       State = #state{index = Index, mod = Module,
                      modstate = ModState, handoff_target = HT,
                      forward = FN}) ->
    Mode = case {FN, HT} of
               {undefined, none} -> active;
               {undefined, HT} -> handoff;
               {FN, none} -> forward;
               _ -> undefined
           end,
    Status = [{index, Index}, {mod, Module}] ++
                 case FN of
                     undefined -> [];
                     _ -> [{forward, FN}]
                 end
                     ++
                     case HT of
                         none -> [];
                         _ -> [{handoff_target, HT}]
                     end
                         ++
                         case ModState of
                             {deleted, _} -> [deleted];
                             _ -> []
                         end,
    {next_state,
     active,
     State,
     [State#state.inactivity_timeout,
      {reply, From, {Mode, Status}}]};
%% #11
active(cast, finish_handoff,
       State = #state{modstate = {deleted, _ModState}}) ->
    stop_manager_event_timer(State),
    continue(State#state{handoff_target = none});
%% #11
active(cast, finish_handoff,
       State = #state{mod = Module, modstate = ModState,
                      handoff_target = Target}) ->
    stop_manager_event_timer(State),
    case Target of
        none -> continue(State);
        _ ->
            {ok, NewModState} = Module:handoff_finished(Target,
                                                        ModState),
            finish_handoff(State#state{modstate = NewModState})
    end;
%% #12
active(cast, cancel_handoff,
       State = #state{mod = Module, modstate = ModState}) ->
    %% it would be nice to pass {Err, Reason} to the vnode but the
    %% API doesn't currently allow for that.
    stop_manager_event_timer(State),
    case State#state.handoff_target of
        none -> continue(State);
        _ ->
            {ok, NewModState} = Module:handoff_cancelled(ModState),
            continue(State#state{handoff_target = none,
                                 handoff_type = undefined,
                                 modstate = NewModState})
    end;
%% #16
active(cast, handoff_complete, State) ->
    State2 = start_manager_event_timer(handoff_complete,
                                       State),
    continue(State2);
%% #17
active(cast, {resize_transfer_complete, SeenIdxs},
       State = #state{mod = Module, modstate = ModState,
                      handoff_target = Target}) ->
    case Target of
        none -> continue(State);
        _ ->
            %% TODO: refactor similarties w/ finish_handoff handle_event
            {ok, NewModState} = Module:handoff_finished(Target,
                                                        ModState),
            finish_handoff(SeenIdxs,
                           State#state{modstate = NewModState})
    end;
%% #18
active({call, From}, {handoff_data, _BinObj},
       State = #state{modstate = {deleted, _ModState}}) ->
    {next_state,
     active,
     State,
     [State#state.inactivity_timeout,
      {reply, From, {error, vnode_exiting}}]};
%{reply, {error, vnode_exiting}, StateName, State,
% State#state.inactivity_timeout};
%% #18
active({call, From}, {handoff_data, BinObj},
       State = #state{mod = Module, modstate = ModState}) ->
    case Module:handle_handoff_data(BinObj, ModState) of
        {reply, ok, NewModState} ->
            {next_state,
             active,
             State#state{modstate = NewModState},
             [State#state.inactivity_timeout, {reply, From, ok}]};
        % {reply, ok, StateName,
        %     State#state{modstate = NewModState},
        %     State#state.inactivity_timeout};
        {reply, {error, Err}, NewModState} ->
            logger:error("~p failed to store handoff obj: ~p",
                         [Module, Err]),
            {next_state,
             active,
             State#state{modstate = NewModState},
             [State#state.inactivity_timeout,
              {reply, From, {error, Err}}]}
    end;
% {reply, {error, Err}, StateName,
%     State#state{modstate = NewModState},
%     State#state.inactivity_timeout}
%% #19
active(cast, unregistered,
       State = #state{mod = Module, index = Index}) ->
    %% Add exclusion so the ring handler will not try to spin this vnode
    %% up until it receives traffic.
    riak_core_handoff_manager:add_exclusion(Module, Index),
    logger:debug("~p ~p vnode excluded and unregistered.",
                 [Index, Module]),
    {stop,
     normal,
     State#state{handoff_target = none,
                 handoff_type = undefined, pool_pid = undefined}};
%% internal
%%%%%%%%%%%%
%% # start_manager_event_timer
active(cast, {send_manager_event, Event}, State) ->
    State2 = start_manager_event_timer(Event, State),
    continue(State2);
%% 13
active(_C,
       #riak_coverage_req_v1{keyspaces = KeySpaces,
                             request = Request, sender = Sender},
       State) ->
    %% Coverage request handled in handoff and non-handoff.  Will be forwarded if set.
    vnode_coverage(Sender, Request, KeySpaces, State);
%% forward_request
active(_C,
       #riak_vnode_req_v1{sender = Sender,
                          request = {resize_forward, Request}},
       State) ->
    vnode_command(Sender, Request, State);
%% # finish_handoff
active(_C,
       #riak_vnode_req_v1{sender = Sender, request = Request},
       State = #state{handoff_target = HT})
    when HT =:= none ->
    forward_or_vnode_command(Sender, Request, State);
%% maybe_handoff
active(_C,
       #riak_vnode_req_v1{sender = Sender, request = Request},
       State = #state{handoff_type = resize,
                      handoff_target = {HOIdx, HONode}, index = Index,
                      forward = Forward, mod = Module}) ->
    RequestHash = Module:request_hash(Request),
    case RequestHash of
        %% will never have enough information to forward request so only handle locally
        undefined -> vnode_command(Sender, Request, State);
        _ ->
            {ok, R} = riak_core_ring_manager:get_my_ring(),
            FutureIndex = riak_core_ring:future_index(RequestHash,
                                                      Index,
                                                      R),
            case FutureIndex of
                %% request for portion of keyspace currently being transferred
                HOIdx ->
                    vnode_handoff_command(Sender,
                                          Request,
                                          {HOIdx, HONode},
                                          State);
                %% some portions of keyspace already transferred
                _Other when is_list(Forward) ->
                    vnode_resize_command(Sender,
                                         Request,
                                         FutureIndex,
                                         State);
                %% some portions of keyspace not already transferred
                _Other -> vnode_command(Sender, Request, State)
            end
    end;
%%
active(cast,
       #riak_vnode_req_v1{sender = Sender, request = Request},
       State) ->
    vnode_handoff_command(Sender,
                          Request,
                          State#state.handoff_target,
                          State);
%% info
%%%%%%%%
%%
active(info, {'$vnode_proxy_ping', From, Ref, Msgs},
       State) ->
    riak_core_vnode_proxy:cast(From,
                               {vnode_proxy_pong, Ref, Msgs}),
    {next_state,
     active,
     State,
     State#state.inactivity_timeout};
%%
active(info, {'EXIT', Pid, Reason},
       State = #state{mod = Module, index = Index,
                      pool_pid = Pid, pool_config = PoolConfig}) ->
    case Reason of
        Reason when Reason == normal; Reason == shutdown ->
            continue(State#state{pool_pid = undefined});
        _ ->
            logger:error("~p ~p worker pool crashed ~p\n",
                         [Index, Module, Reason]),
            {pool, WorkerModule, PoolSize, WorkerArgs} = PoolConfig,
            logger:debug("starting worker pool ~p with size of "
                         "~p for vnode ~p.",
                         [WorkerModule, PoolSize, Index]),
            {ok, NewPoolPid} =
                riak_core_vnode_worker_pool:start_link(WorkerModule,
                                                       PoolSize,
                                                       Index,
                                                       WorkerArgs,
                                                       worker_props),
            continue(State#state{pool_pid = NewPoolPid})
    end;
%%
active(info, {'DOWN', _Ref, process, _Pid, normal},
       State = #state{modstate = {deleted, _}}) ->
    %% these messages are produced by riak_kv_vnode's aae tree
    %% monitors; they are harmless, so don't yell about them. also
    %% only dustbin them in the deleted modstate, because pipe vnodes
    %% need them in other states
    continue(State);
%%
active({info, _F}, Info,
       State = #state{mod = Module, modstate = {deleted, _},
                      index = Index}) ->
    logger:info("~p ~p ignored handle_info ~p - vnode "
                "unregistering\n",
                [Index, Module, Info]),
    continue(State);
%%
active({info, _F}, {'EXIT', Pid, Reason},
       State = #state{mod = Module, modstate = ModState}) ->
    %% A linked processes has died so use the
    %% handle_exit callback to allow the vnode
    %% process to take appropriate action.
    %% If the function is not implemented default
    %% to crashing the process.
    try case Module:handle_exit(Pid, Reason, ModState) of
            {noreply, NewModState} ->
                {next_state,
                 active,
                 State#state{modstate = NewModState},
                 State#state.inactivity_timeout};
            {stop, Reason1, NewModState} ->
                {stop, Reason1, State#state{modstate = NewModState}}
        end
    catch
        _ErrorType:undef -> {stop, linked_process_crash, State}
    end;
%%
active({info, _F}, Info,
       State = #state{mod = Module, modstate = ModState}) ->
    case erlang:function_exported(Module, handle_info, 2) of
        true ->
            {ok, NewModState} = Module:handle_info(Info, ModState),
            {next_state,
             active,
             State#state{modstate = NewModState},
             State#state.inactivity_timeout};
        false ->
            {next_state,
             active,
             State,
             State#state.inactivity_timeout}
    end;
%% only TEST
active({call, From}, current_state, State) ->
    {next_state,
     active,
     State,
     [{reply, From, {active, State}}]};
%% # all? %TODO
active({_C, From}, _MSG, State) ->
    {next_state,
     active,
     State,
     [State#state.inactivity_timeout, {reply, From, ok}]}.

%% ========================
%% ========
%% Internal Helper Functions
%% ========
%% ========================
do_init(State = #state{index = Index, mod = Module,
                       forward = Forward}) ->
    {ModState, Props} = case Module:init([Index]) of
                            {ok, MS} -> {MS, []};
                            {ok, MS, P} -> {MS, P};
                            {error, R} -> {error, R}
                        end,
    case {ModState, Props} of
        {error, Reason} -> {error, Reason};
        _ ->
            PoolConfig = case lists:keyfind(pool, 1, Props) of
                             {pool, WorkerModule, PoolSize, WorkerArgs} =
                                 PoolCfg ->
                                 logger:debug("starting worker pool ~p with size of "
                                              "~p~n",
                                              [WorkerModule, PoolSize]),
                                 {ok, PoolPid} =
                                     riak_core_vnode_worker_pool:start_link(WorkerModule,
                                                                            PoolSize,
                                                                            Index,
                                                                            WorkerArgs,
                                                                            worker_props),
                                 PoolCfg;
                             _ -> PoolPid = undefined
                         end,
            riak_core_handoff_manager:remove_exclusion(Module,
                                                       Index),
            Timeout = application:get_env(riak_core,
                                          vnode_inactivity_timeout,
                                          ?DEFAULT_TIMEOUT),
            Timeout2 = Timeout + rand:uniform(Timeout),
            State2 = State#state{modstate = ModState,
                                 inactivity_timeout = Timeout2,
                                 pool_pid = PoolPid, pool_config = PoolConfig},
            logger:debug("vnode :: ~p/~p :: ~p~n",
                         [Module, Index, Forward]),
            State3 = mod_set_forwarding(Forward, State2),
            {ok, State3}
    end.

continue(State) ->
    {next_state,
     active,
     State,
     State#state.inactivity_timeout}.

continue(State, NewModState) ->
    continue(State#state{modstate = NewModState}).

%% Active vnodes operate in three states: normal, handoff, and forwarding.
%%
%% In the normal state, vnode commands are passed to handle_command. When
%% a handoff is triggered, handoff_target is set and the vnode
%% is said to be in the handoff state.
%%
%% In the handoff state, vnode commands are passed to handle_handoff_command.
%% However, a vnode may be blocked during handoff (and therefore not servicing
%% commands) if the handoff procedure is blocking (eg. in riak_kv when not
%% using async fold).
%%
%% After handoff, a vnode may move into forwarding state. The forwarding state
%% is a product of the new gossip/membership code and will not occur if the
%% node is running in legacy mode. The forwarding state represents the case
%% where the vnode has already handed its data off to the new owner, but the
%% new owner is not yet listed as the current owner in the ring. This may occur
%% because additional vnodes are still waiting to handoff their data to the
%% new owner, or simply because the ring has yet to converge on the new owner.
%% In the forwarding state, all vnode commands and coverage commands are
%% forwarded to the new owner for processing.
%%
%% The above becomes a bit more complicated when the vnode takes part in resizing
%% the ring, since several transfers with a single vnode as the source are necessary
%% to complete the operation. A vnode will remain in the handoff state, for, potentially,
%% more than one transfer and may be in the handoff state despite there being no active
%% transfers with this vnode as the source. During this time requests that can be forwarded
%% to a partition for which the transfer has already completed, are forwarded. All other
%% requests are passed to handle_handoff_command.
forward_or_vnode_command(Sender, Request,
                         State = #state{forward = Forward, mod = Module,
                                        index = Index}) ->
    Resizing = is_list(Forward),
    RequestHash = case Resizing of
                      true -> Module:request_hash(Request);
                      false -> undefined
                  end,
    case {Forward, RequestHash} of
        %% typical vnode operation, no forwarding set, handle request locally
        {undefined, _} -> vnode_command(Sender, Request, State);
        %% implicit forwarding after ownership transfer/hinted handoff
        {F, _} when not is_list(F) ->
            vnode_forward(implicit,
                          {Index, Forward},
                          Sender,
                          Request,
                          State),
            continue(State);
        %% during resize we can't forward a request w/o request hash, always handle locally
        {_, undefined} -> vnode_command(Sender, Request, State);
        %% possible forwarding during ring resizing
        {_, _} ->
            {ok, R} = riak_core_ring_manager:get_my_ring(),
            FutureIndex = riak_core_ring:future_index(RequestHash,
                                                      Index,
                                                      R),
            vnode_resize_command(Sender,
                                 Request,
                                 FutureIndex,
                                 State)
    end.

vnode_command(_Sender, _Request,
              State = #state{modstate = {deleted, _}}) ->
    continue(State);
vnode_command(Sender, Request,
              State = #state{mod = Module, modstate = ModState,
                             pool_pid = Pool}) ->
    case catch Module:handle_command(Request,
                                     Sender,
                                     ModState)
        of
        {'EXIT', ExitReason} ->
            reply(Sender, {vnode_error, ExitReason}),
            logger:error("~p command failed ~p",
                         [Module, ExitReason]),
            {stop, ExitReason, State#state{modstate = ModState}};
        continue -> continue(State, ModState);
        {reply, Reply, NewModState} ->
            reply(Sender, Reply),
            continue(State, NewModState);
        {noreply, NewModState} -> continue(State, NewModState);
        {async, Work, From, NewModState} ->
            %% dispatch some work to the vnode worker pool
            %% the result is sent back to 'From'
            riak_core_vnode_worker_pool:handle_work(Pool,
                                                    Work,
                                                    From),
            continue(State, NewModState);
        {stop, Reason, NewModState} ->
            {stop, Reason, State#state{modstate = NewModState}}
    end.

vnode_coverage(Sender, Request, KeySpaces,
               State = #state{index = Index, mod = Module,
                              modstate = ModState, pool_pid = Pool,
                              forward = Forward}) ->
    %% Check if we should forward
    case Forward of
        undefined ->
            Action = Module:handle_coverage(Request,
                                            KeySpaces,
                                            Sender,
                                            ModState);
        %% handle coverage requests locally during ring resize
        Forwards when is_list(Forwards) ->
            Action = Module:handle_coverage(Request,
                                            KeySpaces,
                                            Sender,
                                            ModState);
        NextOwner ->
            riak_core_vnode_master:coverage(Request,
                                            {Index, NextOwner},
                                            KeySpaces,
                                            Sender,
                                            riak_core_vnode_master:reg_name(Module)),
            Action = continue
    end,
    case Action of
        continue -> continue(State, ModState);
        {reply, Reply, NewModState} ->
            reply(Sender, Reply),
            continue(State, NewModState);
        {noreply, NewModState} -> continue(State, NewModState);
        {async, Work, From, NewModState} ->
            %% dispatch some work to the vnode worker pool
            %% the result is sent back to 'From'
            riak_core_vnode_worker_pool:handle_work(Pool,
                                                    Work,
                                                    From),
            continue(State, NewModState);
        {stop, Reason, NewModState} ->
            {stop, Reason, State#state{modstate = NewModState}}
    end.

vnode_handoff_command(Sender, Request, ForwardTo,
                      State = #state{mod = Module, modstate = ModState,
                                     handoff_target = HOTarget,
                                     handoff_type = HOType, pool_pid = Pool}) ->
    case Module:handle_handoff_command(Request,
                                       Sender,
                                       ModState)
        of
        {reply, Reply, NewModState} ->
            reply(Sender, Reply),
            continue(State, NewModState);
        {noreply, NewModState} -> continue(State, NewModState);
        {async, Work, From, NewModState} ->
            %% dispatch some work to the vnode worker pool
            %% the result is sent back to 'From'
            riak_core_vnode_worker_pool:handle_work(Pool,
                                                    Work,
                                                    From),
            continue(State, NewModState);
        {forward, NewModState} ->
            forward_request(HOType,
                            Request,
                            HOTarget,
                            ForwardTo,
                            Sender,
                            State),
            continue(State, NewModState);
        {forward, NewReq, NewModState} ->
            forward_request(HOType,
                            NewReq,
                            HOTarget,
                            ForwardTo,
                            Sender,
                            State),
            continue(State, NewModState);
        {drop, NewModState} -> continue(State, NewModState);
        {stop, Reason, NewModState} ->
            {stop, Reason, State#state{modstate = NewModState}}
    end.

%% @private wrap the request for resize forwards, and use the resize
%% target.
forward_request(resize, Request, _HOTarget,
                ResizeTarget, Sender, State) ->
    %% resize op and transfer ongoing
    vnode_forward(resize,
                  ResizeTarget,
                  Sender,
                  {resize_forward, Request},
                  State);
forward_request(undefined, Request, _HOTarget,
                ResizeTarget, Sender, State) ->
    %% resize op ongoing, no resize transfer ongoing, arrive here
    %% via forward_or_vnode_command
    vnode_forward(resize,
                  ResizeTarget,
                  Sender,
                  {resize_forward, Request},
                  State);
forward_request(_, Request, HOTarget, _ResizeTarget,
                Sender, State) ->
    %% normal explicit forwarding during owhership transfer
    vnode_forward(explicit,
                  HOTarget,
                  Sender,
                  Request,
                  State).

vnode_forward(Type, ForwardTo, Sender, Request,
              State) ->
    logger:debug("Forwarding (~p) {~p,~p} -> ~p~n",
                 [Type, State#state.index, node(), ForwardTo]),
    riak_core_vnode_master:command_unreliable(ForwardTo,
                                              Request,
                                              Sender,
                                              riak_core_vnode_master:reg_name(State#state.mod)).

%% @doc during ring resizing if we have completed a transfer to the index that will
%% handle request in future ring we forward to it. Otherwise we delegate
%% to the local vnode like other requests during handoff
vnode_resize_command(Sender, Request, FutureIndex,
                     State = #state{forward = Forward})
    when is_list(Forward) ->
    case lists:keyfind(FutureIndex, 1, Forward) of
        false -> vnode_command(Sender, Request, State);
        {FutureIndex, FutureOwner} ->
            vnode_handoff_command(Sender,
                                  Request,
                                  {FutureIndex, FutureOwner},
                                  State)
    end.

%% This code lives in riak_core_vnode rather than riak_core_vnode_manager
%% because the ring_trans call is a synchronous call to the ring manager,
%% and it is better to block an individual vnode rather than the vnode
%% manager. Blocking the manager can impact all vnodes. This code is safe
%% to execute on multiple parallel vnodes because of the synchronization
%% afforded by having all ring changes go through the single ring manager.
mark_handoff_complete(SrcIdx, Target, SeenIdxs, Mod,
                      resize) ->
    Prev = node(),
    Source = {SrcIdx, Prev},
    TransFun = fun (Ring, _) ->
                       Owner = riak_core_ring:index_owner(Ring, SrcIdx),
                       Status = riak_core_ring:resize_transfer_status(Ring,
                                                                      Source,
                                                                      Target,
                                                                      Mod),
                       case {Owner, Status} of
                           {Prev, awaiting} ->
                               F = fun (SeenIdx, RingAcc) ->
                                           riak_core_ring:schedule_resize_transfer(RingAcc,
                                                                                   Source,
                                                                                   SeenIdx)
                                   end,
                               Ring2 = lists:foldl(F,
                                                   Ring,
                                                   ordsets:to_list(SeenIdxs)),
                               Ring3 =
                                   riak_core_ring:resize_transfer_complete(Ring2,
                                                                           Source,
                                                                           Target,
                                                                           Mod),
                               %% local ring optimization (see below)
                               {set_only, Ring3};
                           _ -> ignore
                       end
               end,
    Result = riak_core_ring_manager:ring_trans(TransFun,
                                               []),
    case Result of
        {ok, _NewRing} -> resize;
        _ -> continue
    end;
mark_handoff_complete(Idx, {Idx, New}, [], Mod, _) ->
    Prev = node(),
    Result = riak_core_ring_manager:ring_trans(fun (Ring,
                                                    _) ->
                                                       Owner =
                                                           riak_core_ring:index_owner(Ring,
                                                                                      Idx),
                                                       {_, NextOwner, Status} =
                                                           riak_core_ring:next_owner(Ring,
                                                                                     Idx,
                                                                                     Mod),
                                                       NewStatus =
                                                           riak_core_ring:member_status(Ring,
                                                                                        New),
                                                       case {Owner,
                                                             NextOwner,
                                                             NewStatus,
                                                             Status}
                                                           of
                                                           {Prev,
                                                            New,
                                                            _,
                                                            awaiting} ->
                                                               Ring2 =
                                                                   riak_core_ring:handoff_complete(Ring,
                                                                                                   Idx,
                                                                                                   Mod),
                                                               %% Optimization. Only alter the local ring without
                                                               %% triggering a gossip, thus implicitly coalescing
                                                               %% multiple vnode handoff completion events. In the
                                                               %% future we should decouple vnode handoff state from
                                                               %% the ring structure in order to make gossip independent
                                                               %% of ring size.
                                                               {set_only,
                                                                Ring2};
                                                           _ -> ignore
                                                       end
                                               end,
                                               []),
    case Result of
        {ok, NewRing} -> NewRing = NewRing;
        _ ->
            {ok, NewRing} = riak_core_ring_manager:get_my_ring()
    end,
    Owner = riak_core_ring:index_owner(NewRing, Idx),
    {_, NextOwner, Status} =
        riak_core_ring:next_owner(NewRing, Idx, Mod),
    NewStatus = riak_core_ring:member_status(NewRing, New),
    case {Owner, NextOwner, NewStatus, Status} of
        {_, _, invalid, _} ->
            %% Handing off to invalid node, don't give-up data.
            continue;
        {Prev, New, _, _} -> forward;
        {Prev, _, _, _} ->
            %% Handoff wasn't to node that is scheduled in next, so no change.
            continue;
        {_, _, _, _} -> shutdown
    end.

finish_handoff(State) -> finish_handoff([], State).

finish_handoff(SeenIdxs,
               State = #state{mod = Module, modstate = ModState,
                              index = Idx, handoff_target = Target,
                              handoff_type = HOType}) ->
    case mark_handoff_complete(Idx,
                               Target,
                               SeenIdxs,
                               Module,
                               HOType)
        of
        continue ->
            continue(State#state{handoff_target = none,
                                 handoff_type = undefined});
        resize ->
            CurrentForwarding = resize_forwarding(State),
            NewForwarding = [Target | CurrentForwarding],
            State2 = mod_set_forwarding(NewForwarding, State),
            continue(State2#state{handoff_target = none,
                                  handoff_type = undefined,
                                  forward = NewForwarding});
        Res when Res == forward; Res == shutdown ->
            {_, HN} = Target,
            %% Have to issue the delete now.  Once unregistered the
            %% vnode master will spin up a new vnode on demand.
            %% Shutdown the async pool beforehand, don't want callbacks
            %% running on non-existant data.
            maybe_shutdown_pool(State),
            {ok, NewModState} = Module:delete(ModState),
            logger:debug("~p ~p vnode finished handoff and deleted.",
                         [Idx, Module]),
            riak_core_vnode_manager:unregister_vnode(Idx, Module),
            logger:debug("vnode hn/fwd :: ~p/~p :: ~p -> ~p~n",
                         [State#state.mod,
                          State#state.index,
                          State#state.forward,
                          HN]),
            State2 = mod_set_forwarding(HN, State),
            continue(State2#state{modstate =
                                      {deleted,
                                       NewModState}, % like to fail if used
                                  handoff_target = none,
                                  handoff_type = undefined, forward = HN})
    end.

maybe_shutdown_pool(#state{pool_pid = Pool}) ->
    case is_pid(Pool) of
        true ->
            %% state.pool_pid will be cleaned up by handle_info message.
            riak_core_vnode_worker_pool:shutdown_pool(Pool, 60000);
        _ -> ok
    end.

resize_forwarding(#state{forward = F})
    when is_list(F) ->
    F;
resize_forwarding(_) -> [].

mark_delete_complete(Idx, Mod) ->
    Result = riak_core_ring_manager:ring_trans(fun (Ring,
                                                    _) ->
                                                       Type =
                                                           riak_core_ring:vnode_type(Ring,
                                                                                     Idx),
                                                       {_, Next, Status} =
                                                           riak_core_ring:next_owner(Ring,
                                                                                     Idx),
                                                       case {Type, Next, Status}
                                                           of
                                                           {resized_primary,
                                                            '$delete',
                                                            awaiting} ->
                                                               Ring3 =
                                                                   riak_core_ring:deletion_complete(Ring,
                                                                                                    Idx,
                                                                                                    Mod),
                                                               %% Use local ring optimization like mark_handoff_complete
                                                               {set_only,
                                                                Ring3};
                                                           {{fallback, _},
                                                            '$delete',
                                                            awaiting} ->
                                                               Ring3 =
                                                                   riak_core_ring:deletion_complete(Ring,
                                                                                                    Idx,
                                                                                                    Mod),
                                                               %% Use local ring optimization like mark_handoff_complete
                                                               {set_only,
                                                                Ring3};
                                                           _ -> ignore
                                                       end
                                               end,
                                               []),
    Result.

maybe_handoff(_TargetIdx, _TargetNode,
              State = #state{modstate = {deleted, _}}) ->
    %% Modstate has been deleted, waiting for unregistered.  No handoff.
    continue(State);
maybe_handoff(TargetIdx, TargetNode,
              State = #state{index = Idx, mod = Module,
                             modstate = ModState,
                             handoff_target = CurrentTarget,
                             handoff_pid = HPid}) ->
    Target = {TargetIdx, TargetNode},
    ExistingHO = is_pid(HPid) andalso
                     is_process_alive(HPid),
    ValidHN = case CurrentTarget of
                  none -> true;
                  Target -> not ExistingHO;
                  _ ->
                      logger:info("~s/~b: handoff request to ~p before "
                                  "finishing handoff to ~p",
                                  [Module, Idx, Target, CurrentTarget]),
                      not ExistingHO
              end,
    case ValidHN of
        true ->
            {ok, R} = riak_core_ring_manager:get_my_ring(),
            Resizing = riak_core_ring:is_resizing(R),
            Primary = riak_core_ring:is_primary(R, {Idx, node()}),
            HOType = case {Resizing, Primary} of
                         {true, _} -> resize;
                         {_, true} -> ownership;
                         {_, false} -> hinted
                     end,
            case Module:handoff_starting({HOType, Target}, ModState)
                of
                {true, NewModState} ->
                    start_handoff(HOType,
                                  TargetIdx,
                                  TargetNode,
                                  State#state{modstate = NewModState});
                {false, NewModState} -> continue(State, NewModState)
            end;
        false -> continue(State)
    end.

start_handoff(HOType, TargetIdx, TargetNode,
              State = #state{mod = Module, modstate = ModState}) ->
    case Module:is_empty(ModState) of
        {true, NewModState} ->
            finish_handoff(State#state{modstate = NewModState,
                                       handoff_type = HOType,
                                       handoff_target =
                                           {TargetIdx, TargetNode}});
        {false, Size, NewModState} ->
            State2 = State#state{modstate = NewModState},
            NewState = start_outbound(HOType,
                                      TargetIdx,
                                      TargetNode,
                                      [{size, Size}],
                                      State2),
            continue(NewState);
        {false, NewModState} ->
            State2 = State#state{modstate = NewModState},
            NewState = start_outbound(HOType,
                                      TargetIdx,
                                      TargetNode,
                                      [],
                                      State2),
            continue(NewState)
    end.

start_outbound(HOType, TargetIdx, TargetNode, Opts,
               State = #state{index = Idx, mod = Module}) ->
    case riak_core_handoff_manager:add_outbound(HOType,
                                                Module,
                                                Idx,
                                                TargetIdx,
                                                TargetNode,
                                                self(),
                                                Opts)
        of
        {ok, Pid} ->
            State#state{handoff_pid = Pid, handoff_type = HOType,
                        handoff_target = {TargetIdx, TargetNode}};
        {error, _Reason} ->
            {ok, NewModState} =
                Module:handoff_cancelled(State#state.modstate),
            State#state{modstate = NewModState}
    end.

%% Individual vnode processes and the vnode manager are tightly coupled. When
%% vnode events occur, the vnode must ensure that the events are forwarded to
%% the vnode manager, which will make a state change decision and send an
%% appropriate message back to the vnode. To minimize blocking, asynchronous
%% messaging is used. It is possible for the vnode manager to crash and miss
%% messages sent by the vnode. Therefore, the vnode periodically resends event
%% messages until an appropriate message is received back from the vnode
%% manager. The event timer functions below implement this logic.
start_manager_event_timer(Event,
                          State = #state{mod = Module, index = Idx}) ->
    riak_core_vnode_manager:vnode_event(Module,
                                        Idx,
                                        self(),
                                        Event),
    stop_manager_event_timer(State),
    %TODO correct way to start an event after x?
    T2 = erlang:start_timer(30000,
                            self(),
                            {'$gen_cast', {send_manager_event, Event}}),
    %T2 = gen_statem:send_event_after(30000,
    %                 {send_manager_event, Event}),
    State#state{manager_event_timer = T2}.

stop_manager_event_timer(#state{manager_event_timer =
                                    undefined}) ->
    ok;
stop_manager_event_timer(#state{manager_event_timer =
                                    T}) ->
    _ = cancel_timer(T),
    ok.

cancel_timer(Ref) ->
    case erlang:cancel_timer(Ref) of
        false ->
            receive {timeout, Ref, _} -> 0 after 0 -> false end;
        RemainingTime -> RemainingTime
    end.

mod_set_forwarding(_Forward,
                   State = #state{modstate = {deleted, _}}) ->
    State;
mod_set_forwarding(Forward,
                   State = #state{mod = Module, modstate = ModState}) ->
    case lists:member({set_vnode_forwarding, 2},
                      Module:module_info(exports))
        of
        true ->
            NewModState = Module:set_vnode_forwarding(Forward,
                                                      ModState),
            State#state{modstate = NewModState};
        false -> State
    end.

%% ===================================================================
%% Test API
%% ===================================================================
-ifdef(TEST).

-type state() :: #state{}.

%% @doc Reveal the underlying module state for testing
-spec get_modstate(pid()) -> {atom(), state()}.

get_modstate(Pid) ->
    {_StateName, State} = gen_statem:call(Pid,
                                          current_state),
    {State#state.mod, State#state.modstate}.

%% Start the garbage collection server
test_link(Mod, Index) ->
    gen_statem:start_link(?MODULE,
                          [Mod, Index, 0, node()],
                          []).

%% Get the current state of the fsm for testing inspection
-spec current_state(pid()) -> {atom(), state()} |
                              {error, term()}.

current_state(Pid) ->
    gen_statem:call(Pid, current_state).

%% ===================================================================
%% Test
%% ===================================================================

pool_death_test() ->
    %% expect error log
    % error_logger:tty(false),
    meck:unload(),
    meck:new(test_vnode, [non_strict, no_link]),
    meck:expect(test_vnode,
                init,
                fun (_) -> {ok, [], [{pool, test_pool_mod, 1, []}]}
                end),
    meck:expect(test_vnode,
                terminate,
                fun (_, _) -> normal end),
    meck:new(test_pool_mod, [non_strict, no_link]),
    meck:expect(test_pool_mod,
                init_worker,
                fun (_, _, _) -> {ok, []} end),
    {ok, Pid} = riak_core_vnode:test_link(test_vnode, 0),
    {_, StateData1} = riak_core_vnode:current_state(Pid),
    PoolPid1 = StateData1#state.pool_pid,
    exit(PoolPid1, kill),
    wait_for_process_death(PoolPid1),
    ?assertNot((is_process_alive(PoolPid1))),
    wait_for_state_update(StateData1, Pid),
    {_, StateData2} = riak_core_vnode:current_state(Pid),
    PoolPid2 = StateData2#state.pool_pid,
    ?assertNot((PoolPid2 =:= undefined)),
    exit(Pid, normal),
    wait_for_process_death(Pid),
    meck:validate(test_pool_mod),
    meck:validate(test_vnode),
<<<<<<< HEAD
    error_logger:tty(true).

wait_for_process_death(Pid) ->
    wait_for_process_death(Pid, is_process_alive(Pid)).

wait_for_process_death(Pid, true) ->
    wait_for_process_death(Pid, is_process_alive(Pid));
wait_for_process_death(_Pid, false) -> ok.

wait_for_state_update(OriginalStateData, Pid) ->
    {_, CurrentStateData} = (?MODULE):current_state(Pid),
    wait_for_state_update(OriginalStateData,
                          CurrentStateData,
                          Pid).

wait_for_state_update(OriginalStateData,
                      OriginalStateData, Pid) ->
    {_, CurrentStateData} = (?MODULE):current_state(Pid),
    wait_for_state_update(OriginalStateData,
                          CurrentStateData,
                          Pid);
wait_for_state_update(_OriginalState, _StateData,
                      _Pid) ->
    ok.
=======
    % TODO why is a short sleep needed to swallow crash message
    timer:sleep(10),
    error_logger:tty(true).
>>>>>>> 39eaa3f2

-endif.<|MERGE_RESOLUTION|>--- conflicted
+++ resolved
@@ -243,200 +243,110 @@
                           [Mod, Index, InitialInactivityTimeout, Forward],
                           []).
 
-<<<<<<< HEAD
 %% #1 call - State started
 wait_for_init(Vnode) ->
     gen_statem:call(Vnode, wait_for_init).
 
-%% #2 cast
+
+%% #2.1 cast
 %% Send a command message for the vnode module by Pid -
 %% typically to do some deferred processing after returning yourself
 send_command(Pid, Request) ->
     gen_statem:cast(Pid,
                     #riak_vnode_req_v1{request = Request}).
 
-%% #3 cast
+
+%% #2.2 cast
 handoff_error(Vnode, Err, Reason) ->
     gen_statem:cast(Vnode, {handoff_error, Err, Reason}).
 
-%% #4 call
-get_mod_index(VNode) ->
-    gen_statem:call(VNode, get_mod_index).
-
-%% #5 cast
-=======
-%% =========================
-%% sync_send_event
-%% =========================
-
-%% #1 - State started
-wait_for_init(Vnode) -> gen_fsm_compat:sync_send_event(Vnode, wait_for_init, infinity).
-
-%% =========================
-%% send_event
-%% =========================
-
-%% #2.1 -
-%% Send a command message for the vnode module by Pid -
-%% typically to do some deferred processing after returning yourself
-send_command(Pid, Request) -> gen_fsm_compat:send_event(Pid, #riak_vnode_req_v1{request = Request}).
-
-%% #2.2 -
-handoff_error(Vnode, Err, Reason) -> gen_fsm_compat:send_event(Vnode, {handoff_error, Err, Reason}).
-
 %% #2.3 - riak_core_vnode_master - send_an_event
-send_an_event(VNode, Event) -> gen_fsm_compat:send_event(VNode, Event).
+send_an_event(VNode, Event) ->
+    gen_statem:cast(VNode, Event).
 
 %% #2.4 - riak_core_vnode_master - handle_cast/handle_call
 %riak_core_vnode_master - command2
 %riak_core_vnode_proxy - handle_call
-send_req(VNode, Req) -> gen_fsm_compat:send_event(VNode, Req).
-
-%% #2.5 - riak:core_handoff_sender - start_fold_
--spec handoff_complete(VNode :: pid()) -> ok.
-handoff_complete(VNode) -> gen_fsm_compat:send_event(VNode, handoff_complete).
-
-%% #2.6 - riak:core_handoff_sender - start_fold_
--spec resize_transfer_complete(VNode :: pid(), NotSentAcc :: term()) -> ok.
-resize_transfer_complete(VNode, NotSentAcc) -> gen_fsm_compat:send_event(VNode, {resize_transfer_complete, NotSentAcc}).
+send_req(VNode, Req) -> gen_statem:cast(VNode, Req).
+
+
+%% #2.5
+handoff_complete(VNode) ->
+    gen_statem:cast(VNode, handoff_complete).
+
+
+%% #2.6
+resize_transfer_complete(VNode, NotSentAcc) ->
+    gen_statem:cast(VNode,
+                    {resize_transfer_complete, NotSentAcc}).
+
 
 %% #2.7 - riak_core_vnode_proxy - handle_cast
-unregistered(VNode) -> gen_fsm_compat:send_event(VNode, unregistered).
-
-%% =========================
-%% sync_send_all_state_event
-%% =========================
-
-%% #3.1
+unregistered(VNode) ->
+    gen_statem:call(VNode, unregistered).
+
+
+%% #3.1 call
 get_mod_index(VNode) ->
-    gen_fsm_compat:sync_send_all_state_event(VNode,
-                                             get_mod_index).
-%% #3.2
+    gen_statem:call(VNode, get_mod_index).
+
+
+%% #3.2 cast
 core_status(VNode) ->
-    gen_fsm_compat:sync_send_all_state_event(VNode, core_status).
+    gen_statem:call(VNode, core_status).
+
 
 %% #3.3 - riak_core_handoff_receiver - process_message
 handoff_data(VNode, MsgData, VNodeTimeout) ->
-    gen_fsm_compat:sync_send_all_state_event(VNode, {handoff_data, MsgData}, VNodeTimeout).
-
-%% =========================
-%% send_all_state_event
-%% =========================
-
-%% #4.1
->>>>>>> 39eaa3f2
+    gen_statem:call(VNode,
+                    {handoff_data, MsgData},
+                    VNodeTimeout).
+
+
+%% #4.1 cast
 set_forwarding(VNode, ForwardTo) ->
     gen_statem:cast(VNode, {set_forwarding, ForwardTo}).
 
-<<<<<<< HEAD
-%% #6 cast
-=======
-%% #4.2
->>>>>>> 39eaa3f2
+
+%% #4.2 cast
 trigger_handoff(VNode, TargetIdx, TargetNode) ->
     gen_statem:cast(VNode,
                     {trigger_handoff, TargetIdx, TargetNode}).
 
-<<<<<<< HEAD
-%% #7 cast
-=======
-%% #4.3
->>>>>>> 39eaa3f2
+
+%% #4.3 cast
 trigger_handoff(VNode, TargetNode) ->
     gen_statem:cast(VNode, {trigger_handoff, TargetNode}).
 
-<<<<<<< HEAD
-%% #8 cast
-=======
-%% #4.4
->>>>>>> 39eaa3f2
+%% #4.4 cast
 trigger_delete(VNode) ->
     gen_statem:cast(VNode, trigger_delete).
 
-<<<<<<< HEAD
-%% #9 cast
-core_status(VNode) ->
-    gen_statem:call(VNode, core_status).
-
-%% #10 %TODO
+%% #4.5 - riak_core_vnode_manager - handle_vnode_event
+cast_finish_handoff(VNode) ->
+    gen_statem:cast(VNode, finish_handoff).
+
+%% #4.6 - riak_core_vnode_manager - handle_vnode_event
+cancel_handoff(VNode) ->
+    gen_statem:cast(VNode, cancel_handoff).
+
+%% #4.7 - riak_core_vnode_master - handle_call
+send_all_proxy_req(VNode, Req) ->
+    gen_statem:call(VNode, Req).
+
+
+
+%% #5 %TODO
 %% Sends a command to the FSM that called it after Time
 %% has passed.
 -spec send_command_after(integer(),
                          term()) -> reference().
-
 send_command_after(Time, Request) ->
-    %gen_fsm_compat:send_event_after(Time, #riak_vnode_req_v1{request = Request}).
     erlang:start_timer(Time,
                        self(),
                        {'$gen_cast', #riak_vnode_req_v1{request = Request}}).
 
-%% #11 - riak_core_vnode_manager - handle_vnode_event
-=======
-%% #4.5 - riak_core_vnode_manager - handle_vnode_event
->>>>>>> 39eaa3f2
-cast_finish_handoff(VNode) ->
-    gen_statem:cast(VNode, finish_handoff).
-
-%% #4.6 - riak_core_vnode_manager - handle_vnode_event
-cancel_handoff(VNode) ->
-    gen_statem:cast(VNode, cancel_handoff).
-
-<<<<<<< HEAD
-%% #13 - riak_core_vnode_master - send_an_event
-send_an_event(VNode, Event) ->
-    gen_statem:cast(VNode, Event).
-
-%% #14 - riak_core_vnode_master - handle_cast/handle_call
-%riak_core_vnode_master - command2
-%riak_core_vnode_proxy - handle_call
-send_req(VNode, Req) -> gen_statem:cast(VNode, Req).
-
-%% #15 - riak_core_vnode_master - handle_call
-=======
-%% #4.7 - riak_core_vnode_master - handle_call
->>>>>>> 39eaa3f2
-send_all_proxy_req(VNode, Req) ->
-    gen_statem:call(VNode, Req).
-
-%% =========================
-%% send_event_after
-%% =========================
-
-%% #5
-%% Sends a command to the FSM that called it after Time
-%% has passed.
--spec send_command_after(integer(),
-                         term()) -> reference().
-
-send_command_after(Time, Request) ->
-    gen_fsm_compat:send_event_after(Time,
-                                    #riak_vnode_req_v1{request = Request}).
-
-<<<<<<< HEAD
-handoff_complete(VNode) ->
-    gen_statem:cast(VNode, handoff_complete).
-=======
->>>>>>> 39eaa3f2
-
-
-<<<<<<< HEAD
-resize_transfer_complete(VNode, NotSentAcc) ->
-    gen_statem:cast(VNode,
-                    {resize_transfer_complete, NotSentAcc}).
-
-%% #18 - riak_core_handoff_receiver - process_message
-handoff_data(VNode, MsgData, VNodeTimeout) ->
-    gen_statem:call(VNode,
-                    {handoff_data, MsgData},
-                    VNodeTimeout).
-
-%% #19 - riak_core_vnode_proxy - handle_cast
-unregistered(VNode) ->
-    gen_statem:call(VNode, unregistered).
-=======
-
-
->>>>>>> 39eaa3f2
+
 
 %% @doc Send a reply to a vnode request.  If
 %%      the Ref is undefined just send the reply
@@ -1584,7 +1494,6 @@
     wait_for_process_death(Pid),
     meck:validate(test_pool_mod),
     meck:validate(test_vnode),
-<<<<<<< HEAD
     error_logger:tty(true).
 
 wait_for_process_death(Pid) ->
@@ -1609,10 +1518,5 @@
 wait_for_state_update(_OriginalState, _StateData,
                       _Pid) ->
     ok.
-=======
-    % TODO why is a short sleep needed to swallow crash message
-    timer:sleep(10),
-    error_logger:tty(true).
->>>>>>> 39eaa3f2
 
 -endif.