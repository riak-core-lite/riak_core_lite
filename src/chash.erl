%% -------------------------------------------------------------------
%%
%% taken from: https://github.com/basho/riak_core/blob/develop/src/chash.erl
%%
%% chash: basic consistent hashing
%%
%% Copyright (c) 2007-2011 Basho Technologies, Inc.  All Rights Reserved.
%%
%% This file is provided to you under the Apache License,
%% Version 2.0 (the "License"); you may not use this file
%% except in compliance with the License.  You may obtain
%% a copy of the License at
%%
%%   http://www.apache.org/licenses/LICENSE-2.0
%%
%% Unless required by applicable law or agreed to in writing,
%% software distributed under the License is distributed on an
%% "AS IS" BASIS, WITHOUT WARRANTIES OR CONDITIONS OF ANY
%% KIND, either express or implied.  See the License for the
%% specific language governing permissions and limitations
%% under the License.
%%
%% -------------------------------------------------------------------

%% @doc A consistent hashing implementation.  The space described by the ring
%%      coincides with SHA-1 hashes, and so any two keys producing the same
%%      SHA-1 hash are considered identical within the ring.
%%
%%      Warning: It is not recommended that code outside this module make use
%%      of the structure of a chash.
%%
%% @reference Karger, D.; Lehman, E.; Leighton, T.; Panigrahy, R.; Levine, M.;
%% Lewin, D. (1997). "Consistent hashing and random trees". Proceedings of the
%% twenty-ninth annual ACM symposium on Theory of computing: 654~663. ACM Press
%% New York, NY, USA

-module(chash).

-export([contains_name/2,
<<<<<<< HEAD
	 fresh/2,
	 lookup/2,
	 key_of/1,
	 members/1,
	 merge_rings/2,
	 next_index/2,
	 nodes/1,
	 predecessors/2,
	 predecessors/3,
	 ring_increment/1,
	 size/1,
	 successors/2,
	 successors/3,
	 update/3]).
=======
         fresh/2,
         lookup/2,
         key_of/1,
         members/1,
         merge_rings/2,
         next_index/2,
         nodes/1,
         predecessors/2,
         predecessors/3,
         ring_increment/1,
         size/1,
         successors/2,
         successors/3,
         update/3]).
>>>>>>> 5e6e8312

-export_type([chash/0, index/0, index_as_int/0]).

-define(RINGTOP,
	trunc(math:pow(2, 160) - 1)).  % SHA-1 space

-ifdef(TEST).

-include_lib("eunit/include/eunit.hrl").

-endif.

-type chash() :: {num_partitions(), [node_entry()]}.

%% A Node is the unique identifier for the owner of a given partition.
%% An Erlang Pid works well here, but the chash module allows it to
%% be any term.
-type chash_node() :: term().

%% Indices into the ring, used as keys for object location, are binary
%% representations of 160-bit integers.
-type index() :: <<_:160>>.

-type index_as_int() :: integer().

-type node_entry() :: {index_as_int(), chash_node()}.

-type num_partitions() :: pos_integer().

%% ===================================================================
%% Public API
%% ===================================================================

%% @doc Return true if named Node owns any partitions in the ring, else false.
-spec contains_name(Name :: chash_node(),
		    CHash :: chash()) -> boolean().

contains_name(Name, CHash) ->
    {_NumPartitions, Nodes} = CHash,
    [X || {_, X} <- Nodes, X == Name] =/= [].

%% @doc Create a brand new ring.  The size and seednode are specified;
%%      initially all partitions are owned by the seednode.  If NumPartitions
%%      is not much larger than the intended eventual number of
%%       participating nodes, then performance will suffer.
-spec fresh(NumPartitions :: num_partitions(),
	    SeedNode :: chash_node()) -> chash().

fresh(NumPartitions, SeedNode) ->
    Inc = ring_increment(NumPartitions),
    {NumPartitions,
     [{IndexAsInt, SeedNode}
      || IndexAsInt <- lists:seq(0, (?RINGTOP) - 1, Inc)]}.

%% @doc Find the Node that owns the partition identified by IndexAsInt.
-spec lookup(IndexAsInt :: index_as_int(),
	     CHash :: chash()) -> chash_node().

lookup(IndexAsInt, CHash) ->
    {_NumPartitions, Nodes} = CHash,
    {IndexAsInt, X} = proplists:lookup(IndexAsInt, Nodes),
    X.

sha(Bin) -> crypto:hash(sha, Bin).

%% @doc Given any term used to name an object, produce that object's key
%%      into the ring.  Two names with the same SHA-1 hash value are
%%      considered the same name.
-spec key_of(ObjectName :: term()) -> index().

key_of(ObjectName) -> sha(term_to_binary(ObjectName)).

%% @doc Return all Nodes that own any partitions in the ring.
-spec members(CHash :: chash()) -> [chash_node()].

members(CHash) ->
    {_NumPartitions, Nodes} = CHash,
    lists:usort([X || {_Idx, X} <- Nodes]).

%% @doc Return a randomized merge of two rings.
%%      If multiple nodes are actively claiming nodes in the same
%%      time period, churn will occur.  Be prepared to live with it.
-spec merge_rings(CHashA :: chash(),
		  CHashB :: chash()) -> chash().

merge_rings(CHashA, CHashB) ->
    {NumPartitions, NodesA} = CHashA,
    {NumPartitions, NodesB} = CHashB,
    {NumPartitions,
     [{I, random_node(A, B)}
      || {{I, A}, {I, B}} <- lists:zip(NodesA, NodesB)]}.

%% @doc Given the integer representation of a chash key,
%%      return the next ring index integer value.
-spec next_index(IntegerKey :: integer(),
		 CHash :: chash()) -> index_as_int().

next_index(IntegerKey, {NumPartitions, _}) ->
    Inc = ring_increment(NumPartitions),
    (IntegerKey div Inc + 1) rem NumPartitions * Inc.

%% @doc Return the entire set of NodeEntries in the ring.
-spec nodes(CHash :: chash()) -> [node_entry()].

nodes(CHash) ->
    {_NumPartitions, Nodes} = CHash,
    Nodes.

%% @doc Given an object key, return all NodeEntries in order starting at Index.
-spec ordered_from(Index :: index(),
		   CHash :: chash()) -> [node_entry()].

ordered_from(Index, {NumPartitions, Nodes}) ->
    <<IndexAsInt:160/integer>> = Index,
    Inc = ring_increment(NumPartitions),
    {A, B} = lists:split(IndexAsInt div Inc + 1, Nodes),
    B ++ A.

%% @doc Given an object key, return all NodeEntries in reverse order
%%      starting at Index.
-spec predecessors(Index :: index() | index_as_int(),
		   CHash :: chash()) -> [node_entry()].

predecessors(Index, CHash) ->
    {NumPartitions, _Nodes} = CHash,
    predecessors(Index, CHash, NumPartitions).

%% @doc Given an object key, return the next N NodeEntries in reverse order
%%      starting at Index.
-spec predecessors(Index :: index() | index_as_int(),
		   CHash :: chash(), N :: integer()) -> [node_entry()].

predecessors(Index, CHash, N) when is_integer(Index) ->
    predecessors(<<Index:160/integer>>, CHash, N);
predecessors(Index, CHash, N) ->
    Num = max_n(N, CHash),
    {Res, _} = lists:split(Num,
			   lists:reverse(ordered_from(Index, CHash))),
    Res.

%% @doc Return increment between ring indexes given
%% the number of ring partitions.
-spec ring_increment(NumPartitions ::
			 pos_integer()) -> pos_integer().

ring_increment(NumPartitions) ->
    (?RINGTOP) div NumPartitions.

%% @doc Return the number of partitions in the ring.
-spec size(CHash :: chash()) -> integer().

size(CHash) ->
    {_NumPartitions, Nodes} = CHash,
    length(Nodes).

%% @doc Given an object key, return all NodeEntries in order starting at Index.
-spec successors(Index :: index(),
		 CHash :: chash()) -> [node_entry()].

successors(Index, CHash) ->
    {NumPartitions, _Nodes} = CHash,
    successors(Index, CHash, NumPartitions).

%% @doc Given an object key, return the next N NodeEntries in order
%%      starting at Index.
-spec successors(Index :: index(), CHash :: chash(),
		 N :: integer()) -> [node_entry()].

successors(Index, CHash, N) ->
    Num = max_n(N, CHash),
    Ordered = ordered_from(Index, CHash),
    {NumPartitions, _Nodes} = CHash,
    if Num =:= NumPartitions -> Ordered;
       true ->
<<<<<<< HEAD
	   {Res, _} = lists:split(Num, Ordered),
	   Res
=======
           {Res, _} = lists:split(Num, Ordered),
           Res
>>>>>>> 5e6e8312
    end.

%% @doc Make the partition beginning at IndexAsInt owned by Name'd node.
-spec update(IndexAsInt :: index_as_int(),
	     Name :: chash_node(), CHash :: chash()) -> chash().

update(IndexAsInt, Name, CHash) ->
    {NumPartitions, Nodes} = CHash,
    NewNodes = lists:keyreplace(IndexAsInt,
<<<<<<< HEAD
				1,
				Nodes,
				{IndexAsInt, Name}),
=======
                                1,
                                Nodes,
                                {IndexAsInt, Name}),
>>>>>>> 5e6e8312
    {NumPartitions, NewNodes}.

%% ====================================================================
%% Internal functions
%% ====================================================================

%% @private
%% @doc Return either N or the number of partitions in the ring, whichever
%%      is lesser.
-spec max_n(N :: integer(),
	    CHash :: chash()) -> integer().

max_n(N, {NumPartitions, _Nodes}) ->
    erlang:min(N, NumPartitions).

%% @private
-spec random_node(NodeA :: chash_node(),
		  NodeB :: chash_node()) -> chash_node().

random_node(NodeA, NodeA) -> NodeA;
random_node(NodeA, NodeB) ->
    lists:nth(rand:uniform(2), [NodeA, NodeB]).

%% ===================================================================
%% EUnit tests
%% ===================================================================
-ifdef(TEST).

update_test() ->
    Node = old@host,
    NewNode = new@host,
    % Create a fresh ring...
    CHash = chash:fresh(5, Node),
    GetNthIndex = fun (N, {_, Nodes}) ->
<<<<<<< HEAD
			  {Index, _} = lists:nth(N, Nodes),
			  Index
		  end,
=======
                          {Index, _} = lists:nth(N, Nodes),
                          Index
                  end,
>>>>>>> 5e6e8312
    % Test update...
    FirstIndex = GetNthIndex(1, CHash),
    ThirdIndex = GetNthIndex(3, CHash),
    {5,
     [{_, NewNode},
      {_, Node},
      {_, Node},
      {_, Node},
      {_, Node},
      {_, Node}]} =
<<<<<<< HEAD
	update(FirstIndex, NewNode, CHash),
=======
        update(FirstIndex, NewNode, CHash),
>>>>>>> 5e6e8312
    {5,
     [{_, Node},
      {_, Node},
      {_, NewNode},
      {_, Node},
      {_, Node},
      {_, Node}]} =
<<<<<<< HEAD
	update(ThirdIndex, NewNode, CHash).
=======
        update(ThirdIndex, NewNode, CHash).
>>>>>>> 5e6e8312

contains_test() ->
    CHash = chash:fresh(8, the_node),
    ?assertEqual(true, (contains_name(the_node, CHash))),
    ?assertEqual(false,
		 (contains_name(some_other_node, CHash))).

max_n_test() ->
    CHash = chash:fresh(8, the_node),
    ?assertEqual(1, (max_n(1, CHash))),
    ?assertEqual(8, (max_n(11, CHash))).

simple_size_test() ->
    ?assertEqual(8,
		 (length(chash:nodes(chash:fresh(8, the_node))))).

successors_length_test() ->
    ?assertEqual(8,
		 (length(chash:successors(chash:key_of(0),
					  chash:fresh(8, the_node))))).

inverse_pred_test() ->
    CHash = chash:fresh(8, the_node),
    S = [I
	 || {I, _} <- chash:successors(chash:key_of(4), CHash)],
    P = [I
	 || {I, _}
		<- chash:predecessors(chash:key_of(4), CHash)],
    ?assertEqual(S, (lists:reverse(P))).

merge_test() ->
    CHashA = chash:fresh(8, node_one),
    CHashB = chash:update(0,
<<<<<<< HEAD
			  node_one,
			  chash:fresh(8, node_two)),
=======
                          node_one,
                          chash:fresh(8, node_two)),
>>>>>>> 5e6e8312
    CHash = chash:merge_rings(CHashA, CHashB),
    ?assertEqual(node_one, (chash:lookup(0, CHash))).

-endif.<|MERGE_RESOLUTION|>--- conflicted
+++ resolved
@@ -37,22 +37,6 @@
 -module(chash).
 
 -export([contains_name/2,
-<<<<<<< HEAD
-	 fresh/2,
-	 lookup/2,
-	 key_of/1,
-	 members/1,
-	 merge_rings/2,
-	 next_index/2,
-	 nodes/1,
-	 predecessors/2,
-	 predecessors/3,
-	 ring_increment/1,
-	 size/1,
-	 successors/2,
-	 successors/3,
-	 update/3]).
-=======
          fresh/2,
          lookup/2,
          key_of/1,
@@ -67,7 +51,6 @@
          successors/2,
          successors/3,
          update/3]).
->>>>>>> 5e6e8312
 
 -export_type([chash/0, index/0, index_as_int/0]).
 
@@ -242,13 +225,10 @@
     {NumPartitions, _Nodes} = CHash,
     if Num =:= NumPartitions -> Ordered;
        true ->
-<<<<<<< HEAD
-	   {Res, _} = lists:split(Num, Ordered),
-	   Res
-=======
+
            {Res, _} = lists:split(Num, Ordered),
            Res
->>>>>>> 5e6e8312
+
     end.
 
 %% @doc Make the partition beginning at IndexAsInt owned by Name'd node.
@@ -258,15 +238,9 @@
 update(IndexAsInt, Name, CHash) ->
     {NumPartitions, Nodes} = CHash,
     NewNodes = lists:keyreplace(IndexAsInt,
-<<<<<<< HEAD
-				1,
-				Nodes,
-				{IndexAsInt, Name}),
-=======
                                 1,
                                 Nodes,
                                 {IndexAsInt, Name}),
->>>>>>> 5e6e8312
     {NumPartitions, NewNodes}.
 
 %% ====================================================================
@@ -301,15 +275,9 @@
     % Create a fresh ring...
     CHash = chash:fresh(5, Node),
     GetNthIndex = fun (N, {_, Nodes}) ->
-<<<<<<< HEAD
-			  {Index, _} = lists:nth(N, Nodes),
-			  Index
-		  end,
-=======
                           {Index, _} = lists:nth(N, Nodes),
                           Index
                   end,
->>>>>>> 5e6e8312
     % Test update...
     FirstIndex = GetNthIndex(1, CHash),
     ThirdIndex = GetNthIndex(3, CHash),
@@ -320,11 +288,7 @@
       {_, Node},
       {_, Node},
       {_, Node}]} =
-<<<<<<< HEAD
-	update(FirstIndex, NewNode, CHash),
-=======
         update(FirstIndex, NewNode, CHash),
->>>>>>> 5e6e8312
     {5,
      [{_, Node},
       {_, Node},
@@ -332,11 +296,7 @@
       {_, Node},
       {_, Node},
       {_, Node}]} =
-<<<<<<< HEAD
-	update(ThirdIndex, NewNode, CHash).
-=======
         update(ThirdIndex, NewNode, CHash).
->>>>>>> 5e6e8312
 
 contains_test() ->
     CHash = chash:fresh(8, the_node),
@@ -370,13 +330,8 @@
 merge_test() ->
     CHashA = chash:fresh(8, node_one),
     CHashB = chash:update(0,
-<<<<<<< HEAD
-			  node_one,
-			  chash:fresh(8, node_two)),
-=======
                           node_one,
                           chash:fresh(8, node_two)),
->>>>>>> 5e6e8312
     CHash = chash:merge_rings(CHashA, CHashB),
     ?assertEqual(node_one, (chash:lookup(0, CHash))).
 
