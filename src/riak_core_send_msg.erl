%%
%% Copyright (c) 2007-2013 Basho Technologies, Inc.  All Rights Reserved.
%%
%% This file is provided to you under the Apache License,
%% Version 2.0 (the "License"); you may not use this file
%% except in compliance with the License.  You may obtain
%% a copy of the License at
%%
%%   http://www.apache.org/licenses/LICENSE-2.0
%%
%% Unless required by applicable law or agreed to in writing,
%% software distributed under the License is distributed on an
%% "AS IS" BASIS, WITHOUT WARRANTIES OR CONDITIONS OF ANY
%% KIND, either express or implied.  See the License for the
%% specific language governing permissions and limitations
%% under the License.
%%
%% -------------------------------------------------------------------

%% @doc OTP equivalents for sending reply- and event-like things
%% without blocking the sender.

-module(riak_core_send_msg).

-export([reply_unreliable/2,
<<<<<<< HEAD
	 cast_unreliable/2,
	 send_event_unreliable/2,
	 bang_unreliable/2]).
=======
         cast_unreliable/2,
         send_event_unreliable/2,
         bang_unreliable/2]).

-ifdef(TEST).

-ifdef(PULSE).

-compile(export_all).

-compile({parse_transform, pulse_instrument}).

-compile({pulse_replace_module,
          [{gen_fsm, pulse_gen_fsm},
           {gen_fsm_compat, pulse_gen_fsm},
           {gen_server, pulse_gen_server}]}).

-endif.

-endif.
>>>>>>> 5e6e8312

%% NOTE: We'ed peeked inside gen_server.erl's guts to see its internals.
reply_unreliable({To, Tag}, Reply) ->
    bang_unreliable(To, {Tag, Reply}).

cast_unreliable(Dest, Request) ->
    bang_unreliable(Dest, {'$gen_cast', Request}).

%% NOTE: We'ed peeked inside gen_fsm.erl's guts to see its internals.
send_event_unreliable({global, _Name} = GlobalTo,
		      Event) ->
    erlang:error({unimplemented_send, GlobalTo, Event});
send_event_unreliable({via, _Module, _Name} = ViaTo,
		      Event) ->
    erlang:error({unimplemented_send, ViaTo, Event});
send_event_unreliable(Name, Event) ->
    bang_unreliable(Name, {'$gen_event', Event}),
    ok.

bang_unreliable(Dest, Msg) ->
    catch erlang:send(Dest, Msg, [noconnect, nosuspend]),
    Msg.<|MERGE_RESOLUTION|>--- conflicted
+++ resolved
@@ -23,11 +23,6 @@
 -module(riak_core_send_msg).
 
 -export([reply_unreliable/2,
-<<<<<<< HEAD
-	 cast_unreliable/2,
-	 send_event_unreliable/2,
-	 bang_unreliable/2]).
-=======
          cast_unreliable/2,
          send_event_unreliable/2,
          bang_unreliable/2]).
@@ -48,7 +43,6 @@
 -endif.
 
 -endif.
->>>>>>> 5e6e8312
 
 %% NOTE: We'ed peeked inside gen_server.erl's guts to see its internals.
 reply_unreliable({To, Tag}, Reply) ->
