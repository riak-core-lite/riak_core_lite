%% -------------------------------------------------------------------
%%
%% riak_core: Core Riak Application
%%
%% Copyright (c) 2007-2010 Basho Technologies, Inc.  All Rights Reserved.
%%
%% This file is provided to you under the Apache License,
%% Version 2.0 (the "License"); you may not use this file
%% except in compliance with the License.  You may obtain
%% a copy of the License at
%%
%%   http://www.apache.org/licenses/LICENSE-2.0
%%
%% Unless required by applicable law or agreed to in writing,
%% software distributed under the License is distributed on an
%% "AS IS" BASIS, WITHOUT WARRANTIES OR CONDITIONS OF ANY
%% KIND, either express or implied.  See the License for the
%% specific language governing permissions and limitations
%% under the License.
%%
%% -------------------------------------------------------------------
-module(riak_core_ring_util).

-export([assign/2, check_ring/0, check_ring/1,
	 check_ring/2, hash_to_partition_id/2,
	 partition_id_to_hash/2, hash_is_partition_boundary/2]).

-ifdef(TEST).
<<<<<<< HEAD
=======

-ifdef(EQC).

-export([prop_ids_are_boundaries/0, prop_reverse/0,
	 prop_monotonic/0, prop_only_boundaries/0]).

-include_lib("eqc/include/eqc.hrl").

-endif.

>>>>>>> 19f807cb
-include_lib("eunit/include/eunit.hrl").

-endif.

%% @doc Forcibly assign a partition to a specific node
assign(Partition, ToNode) ->
    F = fun (Ring, _) ->
		{new_ring,
		 riak_core_ring:transfer_node(Partition, ToNode, Ring)}
	end,
    {ok, _NewRing} = riak_core_ring_manager:ring_trans(F,
						       undefined),
    ok.

%% @doc Check the local ring for any preflists that do not satisfy n_val
check_ring() ->
    {ok, R} = riak_core_ring_manager:get_my_ring(),
    check_ring(R).

check_ring(Ring) ->
    {ok, Props} = application:get_env(riak_core,
				      default_bucket_props),
    {n_val, Nval} = lists:keyfind(n_val, 1, Props),
    check_ring(Ring, Nval).

%% @doc Check a ring for any preflists that do not satisfy n_val
check_ring(Ring, Nval) ->
    Preflists = riak_core_ring:all_preflists(Ring, Nval),
    lists:foldl(fun (PL, Acc) ->
			PLNodes = lists:usort([Node || {_, Node} <- PL]),
			case length(PLNodes) of
			  Nval -> Acc;
			  _ -> ordsets:add_element(PL, Acc)
			end
		end,
		[], Preflists).

-spec hash_to_partition_id(chash:index() |
			   chash:index_as_int(),
			   riak_core_ring:ring_size()) -> riak_core_ring:partition_id().

%% @doc Map a key hash (as binary or integer) to a partition ID [0, ring_size)
hash_to_partition_id(CHashKey, RingSize)
    when is_binary(CHashKey) ->
    <<CHashInt:160/integer>> = CHashKey,
    hash_to_partition_id(CHashInt, RingSize);
hash_to_partition_id(CHashInt, RingSize) ->
    CHashInt div chash:ring_increment(RingSize).

-spec
     partition_id_to_hash(riak_core_ring:partition_id(),
			  pos_integer()) -> chash:index_as_int().

%% @doc Identify the first key hash (integer form) in a partition ID [0, ring_size)
partition_id_to_hash(Id, RingSize) ->
    Id * chash:ring_increment(RingSize).

-spec hash_is_partition_boundary(chash:index() |
				 chash:index_as_int(),
				 pos_integer()) -> boolean().

%% @doc For user-facing tools, indicate whether a specified hash value
%% is a valid "boundary" value (first hash in some partition)
hash_is_partition_boundary(CHashKey, RingSize)
    when is_binary(CHashKey) ->
    <<CHashInt:160/integer>> = CHashKey,
    hash_is_partition_boundary(CHashInt, RingSize);
hash_is_partition_boundary(CHashInt, RingSize) ->
    CHashInt rem chash:ring_increment(RingSize) =:= 0.

%% ===================================================================
%% EUnit tests
%% ===================================================================
-ifdef(TEST).

%% The EQC properties below are more comprehensive tests for hashes as
%% integers; use pure unit tests to make certain that binary hashes
%% are handled.

%% Partition boundaries are reversable.
reverse_test() ->
    IntIndex = riak_core_ring_util:partition_id_to_hash(31,
							32),
    HashIndex = <<IntIndex:160>>,
    ?assertEqual(31,
		 (riak_core_ring_util:hash_to_partition_id(HashIndex,
							   32))),
    ?assertEqual(0,
		 (riak_core_ring_util:hash_to_partition_id(<<0:160>>,
							   32))).

%% Index values somewhere in the middle of a partition can be mapped
%% to partition IDs.
partition_test() ->
    IntIndex = riak_core_ring_util:partition_id_to_hash(20,
							32)
		 + chash:ring_increment(32) div 3,
    HashIndex = <<IntIndex:160>>,
    ?assertEqual(20,
		 (riak_core_ring_util:hash_to_partition_id(HashIndex,
							   32))).

%% Index values divisible by partition size are boundary values, others are not
boundary_test() ->
<<<<<<< HEAD
    BoundaryIndex = riak_core_ring_util:partition_id_to_hash(15, 32),
    ?assert(riak_core_ring_util:hash_is_partition_boundary(<<BoundaryIndex:160>>, 32)),
    ?assertNot(riak_core_ring_util:hash_is_partition_boundary(<<(BoundaryIndex + 32):160>>, 32)),
    ?assertNot(riak_core_ring_util:hash_is_partition_boundary(<<(BoundaryIndex - 32):160>>, 32)),
    ?assertNot(riak_core_ring_util:hash_is_partition_boundary(<<(BoundaryIndex + 1):160>>, 32)),
    ?assertNot(riak_core_ring_util:hash_is_partition_boundary(<<(BoundaryIndex - 1):160>>, 32)),
    ?assertNot(riak_core_ring_util:hash_is_partition_boundary(<<(BoundaryIndex + 2):160>>, 32)),
    ?assertNot(riak_core_ring_util:hash_is_partition_boundary(<<(BoundaryIndex + 10):160>>, 32)).
=======
    BoundaryIndex =
	riak_core_ring_util:partition_id_to_hash(15, 32),
    ?assert((riak_core_ring_util:hash_is_partition_boundary(<<BoundaryIndex:160>>,
							    32))),
    ?assertNot((riak_core_ring_util:hash_is_partition_boundary(<<(BoundaryIndex
								    + 32):160>>,
							       32))),
    ?assertNot((riak_core_ring_util:hash_is_partition_boundary(<<(BoundaryIndex
								    - 32):160>>,
							       32))),
    ?assertNot((riak_core_ring_util:hash_is_partition_boundary(<<(BoundaryIndex
								    + 1):160>>,
							       32))),
    ?assertNot((riak_core_ring_util:hash_is_partition_boundary(<<(BoundaryIndex
								    - 1):160>>,
							       32))),
    ?assertNot((riak_core_ring_util:hash_is_partition_boundary(<<(BoundaryIndex
								    + 2):160>>,
							       32))),
    ?assertNot((riak_core_ring_util:hash_is_partition_boundary(<<(BoundaryIndex
								    + 10):160>>,
							       32))).

-ifdef(EQC).

-define(QC_OUT(P),
	eqc:on_output(fun (Str, Args) ->
			      io:format(user, Str, Args)
		      end,
		      P)).

-define(TEST_TIME_SECS, 5).

-define(HASHMAX, 1 bsl 160 - 1).

-define(RINGSIZEEXPMAX, 11).

-define(RINGSIZE(X),
	1 bsl X).%% We'll generate powers of 2 with choose()
		 %% and convert that to a ring size with this macro

-define(PARTITIONSIZE(X), (1 bsl 160) div X).

ids_are_boundaries_test_() ->
    {timeout, (?TEST_TIME_SECS) + 5,
     [?_assert((test_ids_are_boundaries() =:= true))]}.

test_ids_are_boundaries() ->
    test_ids_are_boundaries(?TEST_TIME_SECS).

test_ids_are_boundaries(TestTimeSecs) ->
    eqc:quickcheck(eqc:testing_time(TestTimeSecs,
				    ?QC_OUT((prop_ids_are_boundaries())))).

reverse_test_() ->
    {timeout, (?TEST_TIME_SECS) + 5,
     [?_assert((test_reverse() =:= true))]}.

test_reverse() -> test_reverse(?TEST_TIME_SECS).

test_reverse(TestTimeSecs) ->
    eqc:quickcheck(eqc:testing_time(TestTimeSecs,
				    ?QC_OUT((prop_reverse())))).

monotonic_test_() ->
    {timeout, (?TEST_TIME_SECS) + 5,
     [?_assert((test_monotonic() =:= true))]}.

test_monotonic() -> test_monotonic(?TEST_TIME_SECS).

test_monotonic(TestTimeSecs) ->
    eqc:quickcheck(eqc:testing_time(TestTimeSecs,
				    ?QC_OUT((prop_monotonic())))).

%% `prop_only_boundaries' should run a little longer: not quite as
%% fast, need to scan a larger portion of hash space to establish
%% correctness
only_boundaries_test_() ->
    {timeout, (?TEST_TIME_SECS) + 15,
     [?_assert((test_only_boundaries() =:= true))]}.

test_only_boundaries() ->
    test_only_boundaries((?TEST_TIME_SECS) + 10).

test_only_boundaries(TestTimeSecs) ->
    eqc:quickcheck(eqc:testing_time(TestTimeSecs,
				    ?QC_OUT((prop_only_boundaries())))).

%% Partition IDs should map to hash values which are partition boundaries
prop_ids_are_boundaries() ->
    ?FORALL(RingPower, (choose(2, ?RINGSIZEEXPMAX)),
	    (?FORALL(PartitionId,
		     (choose(0, (?RINGSIZE(RingPower)) - 1)),
		     begin
		       RingSize = (?RINGSIZE(RingPower)),
		       BoundaryHash =
			   riak_core_ring_util:partition_id_to_hash(PartitionId,
								    RingSize),
		       equals(true,
			      riak_core_ring_util:hash_is_partition_boundary(BoundaryHash,
									     RingSize))
		     end))).

%% Partition IDs should map to hash values which map back to the same partition IDs
prop_reverse() ->
    ?FORALL(RingPower, (choose(2, ?RINGSIZEEXPMAX)),
	    (?FORALL(PartitionId,
		     (choose(0, (?RINGSIZE(RingPower)) - 1)),
		     begin
		       RingSize = (?RINGSIZE(RingPower)),
		       BoundaryHash =
			   riak_core_ring_util:partition_id_to_hash(PartitionId,
								    RingSize),
		       equals(PartitionId,
			      riak_core_ring_util:hash_to_partition_id(BoundaryHash,
								       RingSize))
		     end))).

%% For any given hash value, any larger hash value maps to a partition
%% ID of greater or equal value.
prop_monotonic() ->
    ?FORALL(RingPower, (choose(2, ?RINGSIZEEXPMAX)),
	    (?FORALL(HashValue, (choose(0, (?HASHMAX) - 1)),
		     (?FORALL(GreaterHash, (choose(HashValue + 1, ?HASHMAX)),
			      begin
				RingSize = (?RINGSIZE(RingPower)),
				LowerPartition =
				    riak_core_ring_util:hash_to_partition_id(HashValue,
									     RingSize),
				GreaterPartition =
				    riak_core_ring_util:hash_to_partition_id(GreaterHash,
									     RingSize),
				LowerPartition =< GreaterPartition
			      end))))).

%% Hash values which are listed in the ring structure are boundary
%% values
ring_to_set({_RingSize, PropList}) ->
    ordsets:from_list(lists:map(fun ({Hash, dummy}) -> Hash
				end,
				PropList)).

find_near_boundaries(RingSize, PartitionSize) ->
    ?LET({Id, Offset},
	 {choose(1, RingSize - 1),
	  choose(-(RingSize * 2), RingSize * 2)},
	 (Id * PartitionSize + Offset)).

prop_only_boundaries() ->
    ?FORALL(RingPower, (choose(2, ?RINGSIZEEXPMAX)),
	    (?FORALL({HashValue, BoundarySet},
		     {frequency([{5, choose(0, ?HASHMAX)},
				 {2,
				  find_near_boundaries(?RINGSIZE(RingPower),
						       ?PARTITIONSIZE((?RINGSIZE(RingPower))))}]),
		      ring_to_set(chash:fresh(?RINGSIZE(RingPower), dummy))},
		     begin
		       RingSize = (?RINGSIZE(RingPower)),
		       HashIsInRing = ordsets:is_element(HashValue,
							 BoundarySet),
		       HashIsPartitionBoundary =
			   riak_core_ring_util:hash_is_partition_boundary(HashValue,
									  RingSize),
		       equals(HashIsPartitionBoundary, HashIsInRing)
		     end))).

-endif. % EQC

>>>>>>> 19f807cb
-endif. % TEST<|MERGE_RESOLUTION|>--- conflicted
+++ resolved
@@ -26,19 +26,6 @@
 	 partition_id_to_hash/2, hash_is_partition_boundary/2]).
 
 -ifdef(TEST).
-<<<<<<< HEAD
-=======
-
--ifdef(EQC).
-
--export([prop_ids_are_boundaries/0, prop_reverse/0,
-	 prop_monotonic/0, prop_only_boundaries/0]).
-
--include_lib("eqc/include/eqc.hrl").
-
--endif.
-
->>>>>>> 19f807cb
 -include_lib("eunit/include/eunit.hrl").
 
 -endif.
@@ -114,8 +101,7 @@
 %% ===================================================================
 -ifdef(TEST).
 
-%% The EQC properties below are more comprehensive tests for hashes as
-%% integers; use pure unit tests to make certain that binary hashes
+%% Use pure unit tests to make certain that binary hashes
 %% are handled.
 
 %% Partition boundaries are reversable.
@@ -143,7 +129,6 @@
 
 %% Index values divisible by partition size are boundary values, others are not
 boundary_test() ->
-<<<<<<< HEAD
     BoundaryIndex = riak_core_ring_util:partition_id_to_hash(15, 32),
     ?assert(riak_core_ring_util:hash_is_partition_boundary(<<BoundaryIndex:160>>, 32)),
     ?assertNot(riak_core_ring_util:hash_is_partition_boundary(<<(BoundaryIndex + 32):160>>, 32)),
@@ -152,174 +137,5 @@
     ?assertNot(riak_core_ring_util:hash_is_partition_boundary(<<(BoundaryIndex - 1):160>>, 32)),
     ?assertNot(riak_core_ring_util:hash_is_partition_boundary(<<(BoundaryIndex + 2):160>>, 32)),
     ?assertNot(riak_core_ring_util:hash_is_partition_boundary(<<(BoundaryIndex + 10):160>>, 32)).
-=======
-    BoundaryIndex =
-	riak_core_ring_util:partition_id_to_hash(15, 32),
-    ?assert((riak_core_ring_util:hash_is_partition_boundary(<<BoundaryIndex:160>>,
-							    32))),
-    ?assertNot((riak_core_ring_util:hash_is_partition_boundary(<<(BoundaryIndex
-								    + 32):160>>,
-							       32))),
-    ?assertNot((riak_core_ring_util:hash_is_partition_boundary(<<(BoundaryIndex
-								    - 32):160>>,
-							       32))),
-    ?assertNot((riak_core_ring_util:hash_is_partition_boundary(<<(BoundaryIndex
-								    + 1):160>>,
-							       32))),
-    ?assertNot((riak_core_ring_util:hash_is_partition_boundary(<<(BoundaryIndex
-								    - 1):160>>,
-							       32))),
-    ?assertNot((riak_core_ring_util:hash_is_partition_boundary(<<(BoundaryIndex
-								    + 2):160>>,
-							       32))),
-    ?assertNot((riak_core_ring_util:hash_is_partition_boundary(<<(BoundaryIndex
-								    + 10):160>>,
-							       32))).
 
--ifdef(EQC).
-
--define(QC_OUT(P),
-	eqc:on_output(fun (Str, Args) ->
-			      io:format(user, Str, Args)
-		      end,
-		      P)).
-
--define(TEST_TIME_SECS, 5).
-
--define(HASHMAX, 1 bsl 160 - 1).
-
--define(RINGSIZEEXPMAX, 11).
-
--define(RINGSIZE(X),
-	1 bsl X).%% We'll generate powers of 2 with choose()
-		 %% and convert that to a ring size with this macro
-
--define(PARTITIONSIZE(X), (1 bsl 160) div X).
-
-ids_are_boundaries_test_() ->
-    {timeout, (?TEST_TIME_SECS) + 5,
-     [?_assert((test_ids_are_boundaries() =:= true))]}.
-
-test_ids_are_boundaries() ->
-    test_ids_are_boundaries(?TEST_TIME_SECS).
-
-test_ids_are_boundaries(TestTimeSecs) ->
-    eqc:quickcheck(eqc:testing_time(TestTimeSecs,
-				    ?QC_OUT((prop_ids_are_boundaries())))).
-
-reverse_test_() ->
-    {timeout, (?TEST_TIME_SECS) + 5,
-     [?_assert((test_reverse() =:= true))]}.
-
-test_reverse() -> test_reverse(?TEST_TIME_SECS).
-
-test_reverse(TestTimeSecs) ->
-    eqc:quickcheck(eqc:testing_time(TestTimeSecs,
-				    ?QC_OUT((prop_reverse())))).
-
-monotonic_test_() ->
-    {timeout, (?TEST_TIME_SECS) + 5,
-     [?_assert((test_monotonic() =:= true))]}.
-
-test_monotonic() -> test_monotonic(?TEST_TIME_SECS).
-
-test_monotonic(TestTimeSecs) ->
-    eqc:quickcheck(eqc:testing_time(TestTimeSecs,
-				    ?QC_OUT((prop_monotonic())))).
-
-%% `prop_only_boundaries' should run a little longer: not quite as
-%% fast, need to scan a larger portion of hash space to establish
-%% correctness
-only_boundaries_test_() ->
-    {timeout, (?TEST_TIME_SECS) + 15,
-     [?_assert((test_only_boundaries() =:= true))]}.
-
-test_only_boundaries() ->
-    test_only_boundaries((?TEST_TIME_SECS) + 10).
-
-test_only_boundaries(TestTimeSecs) ->
-    eqc:quickcheck(eqc:testing_time(TestTimeSecs,
-				    ?QC_OUT((prop_only_boundaries())))).
-
-%% Partition IDs should map to hash values which are partition boundaries
-prop_ids_are_boundaries() ->
-    ?FORALL(RingPower, (choose(2, ?RINGSIZEEXPMAX)),
-	    (?FORALL(PartitionId,
-		     (choose(0, (?RINGSIZE(RingPower)) - 1)),
-		     begin
-		       RingSize = (?RINGSIZE(RingPower)),
-		       BoundaryHash =
-			   riak_core_ring_util:partition_id_to_hash(PartitionId,
-								    RingSize),
-		       equals(true,
-			      riak_core_ring_util:hash_is_partition_boundary(BoundaryHash,
-									     RingSize))
-		     end))).
-
-%% Partition IDs should map to hash values which map back to the same partition IDs
-prop_reverse() ->
-    ?FORALL(RingPower, (choose(2, ?RINGSIZEEXPMAX)),
-	    (?FORALL(PartitionId,
-		     (choose(0, (?RINGSIZE(RingPower)) - 1)),
-		     begin
-		       RingSize = (?RINGSIZE(RingPower)),
-		       BoundaryHash =
-			   riak_core_ring_util:partition_id_to_hash(PartitionId,
-								    RingSize),
-		       equals(PartitionId,
-			      riak_core_ring_util:hash_to_partition_id(BoundaryHash,
-								       RingSize))
-		     end))).
-
-%% For any given hash value, any larger hash value maps to a partition
-%% ID of greater or equal value.
-prop_monotonic() ->
-    ?FORALL(RingPower, (choose(2, ?RINGSIZEEXPMAX)),
-	    (?FORALL(HashValue, (choose(0, (?HASHMAX) - 1)),
-		     (?FORALL(GreaterHash, (choose(HashValue + 1, ?HASHMAX)),
-			      begin
-				RingSize = (?RINGSIZE(RingPower)),
-				LowerPartition =
-				    riak_core_ring_util:hash_to_partition_id(HashValue,
-									     RingSize),
-				GreaterPartition =
-				    riak_core_ring_util:hash_to_partition_id(GreaterHash,
-									     RingSize),
-				LowerPartition =< GreaterPartition
-			      end))))).
-
-%% Hash values which are listed in the ring structure are boundary
-%% values
-ring_to_set({_RingSize, PropList}) ->
-    ordsets:from_list(lists:map(fun ({Hash, dummy}) -> Hash
-				end,
-				PropList)).
-
-find_near_boundaries(RingSize, PartitionSize) ->
-    ?LET({Id, Offset},
-	 {choose(1, RingSize - 1),
-	  choose(-(RingSize * 2), RingSize * 2)},
-	 (Id * PartitionSize + Offset)).
-
-prop_only_boundaries() ->
-    ?FORALL(RingPower, (choose(2, ?RINGSIZEEXPMAX)),
-	    (?FORALL({HashValue, BoundarySet},
-		     {frequency([{5, choose(0, ?HASHMAX)},
-				 {2,
-				  find_near_boundaries(?RINGSIZE(RingPower),
-						       ?PARTITIONSIZE((?RINGSIZE(RingPower))))}]),
-		      ring_to_set(chash:fresh(?RINGSIZE(RingPower), dummy))},
-		     begin
-		       RingSize = (?RINGSIZE(RingPower)),
-		       HashIsInRing = ordsets:is_element(HashValue,
-							 BoundarySet),
-		       HashIsPartitionBoundary =
-			   riak_core_ring_util:hash_is_partition_boundary(HashValue,
-									  RingSize),
-		       equals(HashIsPartitionBoundary, HashIsInRing)
-		     end))).
-
--endif. % EQC
-
->>>>>>> 19f807cb
 -endif. % TEST