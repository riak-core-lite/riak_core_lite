%% -------------------------------------------------------------------
%%
%% riak_core: Core Riak Application
%%
%% Copyright (c) 2007-2015 Basho Technologies, Inc.  All Rights Reserved.
%%
%% This file is provided to you under the Apache License,
%% Version 2.0 (the "License"); you may not use this file
%% except in compliance with the License.  You may obtain
%% a copy of the License at
%%
%%   http://www.apache.org/licenses/LICENSE-2.0
%%
%% Unless required by applicable law or agreed to in writing,
%% software distributed under the License is distributed on an
%% "AS IS" BASIS, WITHOUT WARRANTIES OR CONDITIONS OF ANY
%% KIND, either express or implied.  See the License for the
%% specific language governing permissions and limitations
%% under the License.
%%
%% -------------------------------------------------------------------

%% @doc the local view of the cluster's ring configuration
%%
%% Numerous processes concurrently read and access the ring in a
%% variety of time sensitive code paths. To make this efficient,
%% `riak_core' uses `persistent_term' to provide constant-time access
%% to the ring without needing to copy data into individual process heaps.
%% See http://erlang.org/doc/man/persistent_term.html
%%
%% As of Riak 1.4, `riak_core' uses a hybrid approach to solve this
%% problem. When a ring is first written, it is written to a shared ETS
%% table. If no ring events have occurred for 90 seconds, the ring is
%% then promoted to `persistent_term'.  This provides fast updates during
%% periods of ring churn, while eventually providing very fast reads
%% after the ring stabilizes. The downside is that reading from the ETS
%% table before promotion is slower than `persistent_term', and requires
%% copying the ring into individual process heaps.
%%
%% To alleviate the slow down while in the ETS phase, `riak_core'
%% exploits the fact that most time sensitive operations access the ring
%% in order to read only a subset of its data: partition ownership.
%% Therefore, these pieces of information are
%% extracted from the ring and stored in the ETS table as well to
%% minimize copying overhead. Furthermore, the partition ownership
%% information (represented by the {@link chash} structure) is converted
%% into a binary {@link chashbin} structure before being stored in the
%% ETS table. This `chashbin' structure is fast to copy between processes
%% due to off-heap binary sharing. Furthermore, this structure provides a
%% secondary benefit of being much faster than the traditional `chash'
%% structure for normal operations.
%%
%% As of Riak 1.4, it is therefore recommended that operations that
%% can be performed by directly using the `chashbin' structure.
%% Do so using that method rather than retrieving the ring via
%% `get_my_ring/0' or `get_raw_ring/0'.

-module(riak_core_ring_manager).

-define(RING_KEY, riak_ring).

-behaviour(gen_server).

-type ring() :: riak_core_ring:riak_core_ring().

-export([start_link/0, start_link/1, get_my_ring/0,
         get_raw_ring/0, get_raw_ring_chashbin/0,
         get_chash_bin/0, get_ring_id/0, refresh_my_ring/0,
         refresh_ring/2, set_my_ring/1, write_ringfile/0,
         prune_ringfiles/0, read_ringfile/1,
         find_latest_ringfile/0, force_update/0,
         do_write_ringfile/1, ring_trans/2, set_cluster_name/1,
         is_stable_ring/0]).

-export([init/1, handle_call/3, handle_cast/2,
         handle_info/2, terminate/2, code_change/3]).

-ifdef(TEST).

-export([stop/0]).

-endif.

-record(state,
        {mode, raw_ring, ring_changed_time, inactivity_timer}).

-export([setup_ets/1, cleanup_ets/1, set_ring_global/1,
         promote_ring/0]).

                           %% For EUnit testing

-ifdef(TEST).

-include_lib("eunit/include/eunit.hrl").

-endif.

-define(ETS, ets_riak_core_ring_manager).

-define(PROMOTE_TIMEOUT, 90000).

%% ===================================================================
%% Public API
%% ===================================================================

start_link() ->
    gen_server:start_link({local, ?MODULE}, ?MODULE, [live],
                          []).

%% Testing entry point
start_link(test) ->
    gen_server:start_link({local, ?MODULE}, ?MODULE, [test],
                          []).

-spec get_my_ring() -> {ok,
                        riak_core_ring:riak_core_ring()} |
                       {error, any()}.

get_my_ring() ->
    Ring = case persistent_term:get(?RING_KEY, undefined) of
             ets ->
                 case ets:lookup(?ETS, ring) of
                   [{_, RingETS}] -> RingETS;
                   _ -> undefined
                 end;
             RingMochi -> RingMochi
           end,
    case Ring of
      Ring when is_tuple(Ring) -> {ok, Ring};
      undefined -> {error, no_ring}
    end.

%% @doc Retrieve the ring currently stored on this local node.
-spec get_raw_ring() -> {ok, ring()}.

get_raw_ring() ->
    try Ring = ets:lookup_element(?ETS, raw_ring, 2),
        {ok, Ring}
    catch
      _:_ -> gen_server:call(?MODULE, get_raw_ring, infinity)
    end.

get_raw_ring_chashbin() ->
    try Ring = ets:lookup_element(?ETS, raw_ring, 2),
        {ok, CHBin} = get_chash_bin(),
        {ok, Ring, CHBin}
    catch
      _:_ ->
          gen_server:call(?MODULE, get_raw_ring_chashbin,
                          infinity)
    end.

%% @spec refresh_my_ring() -> ok
refresh_my_ring() ->
    gen_server:call(?MODULE, refresh_my_ring, infinity).

refresh_ring(Node, ClusterName) ->
    gen_server:cast({?MODULE, Node},
                    {refresh_my_ring, ClusterName}).

%% @spec set_my_ring(riak_core_ring:riak_core_ring()) -> ok
set_my_ring(Ring) ->
    gen_server:call(?MODULE, {set_my_ring, Ring}, infinity).

get_ring_id() ->
    case ets:lookup(?ETS, id) of
      [{_, Id}] -> Id;
      _ -> {0, 0}
    end.

%% @doc Return the {@link chashbin} generated from the current ring
get_chash_bin() ->
    case ets:lookup(?ETS, chashbin) of
      [{chashbin, CHBin}] -> {ok, CHBin};
      _ -> {error, no_ring}
    end.

%% @spec write_ringfile() -> ok
write_ringfile() ->
    gen_server:cast(?MODULE, write_ringfile).

ring_trans(Fun, Args) ->
    gen_server:call(?MODULE, {ring_trans, Fun, Args},
                    infinity).

set_cluster_name(Name) ->
    gen_server:call(?MODULE, {set_cluster_name, Name},
                    infinity).

is_stable_ring() ->
    gen_server:call(?MODULE, is_stable_ring, infinity).

%% @doc Exposed for support/debug purposes. Forces the node to change its
%%      ring in a manner that will trigger reconciliation on gossip.
force_update() ->
    ring_trans(fun (Ring, _) ->
                       NewRing = riak_core_ring:update_member_meta(node(),
                                                                   Ring, node(),
                                                                   unused,
                                                                   erlang:timestamp()),
                       {new_ring, NewRing}
               end,
               []),
    ok.

do_write_ringfile(Ring) ->
    case ring_dir() of
      "<nostore>" -> nop;
      Dir ->
          {{Year, Month, Day}, {Hour, Minute, Second}} =
              calendar:universal_time(),
          TS =
              io_lib:format(".~B~2.10.0B~2.10.0B~2.10.0B~2.10.0B~2.10.0B",
                            [Year, Month, Day, Hour, Minute, Second]),
          {ok, Cluster} = application:get_env(riak_core,
                                              cluster_name),
          FN = Dir ++ "/riak_core_ring." ++ Cluster ++ TS,
          do_write_ringfile(Ring, FN)
    end.

do_write_ringfile(Ring, FN) ->
    ok = filelib:ensure_dir(FN),
    try ok = riak_core_util:replace_file(FN,
                                         term_to_binary(Ring))
    catch
      _:Err ->
          logger:error("Unable to write ring to \"~s\" - ~p\n",
                       [FN, Err]),
          {error, Err}
    end.

%% @spec find_latest_ringfile() -> string()
find_latest_ringfile() ->
    Dir = ring_dir(),
    case file:list_dir(Dir) of
      {ok, Filenames} ->
          {ok, Cluster} = application:get_env(riak_core,
                                              cluster_name),
          Timestamps = [list_to_integer(TS)
                        || {"riak_core_ring", C1, TS}
                               <- [list_to_tuple(string:tokens(FN, "."))
                                   || FN <- Filenames],
                           C1 =:= Cluster],
          SortedTimestamps =
              lists:reverse(lists:sort(Timestamps)),
          case SortedTimestamps of
            [Latest | _] ->
                {ok,
                 Dir ++
                   "/riak_core_ring." ++
                     Cluster ++ "." ++ integer_to_list(Latest)};
            _ -> {error, not_found}
          end;
      {error, Reason} -> {error, Reason}
    end.

%% @spec read_ringfile(string()) -> riak_core_ring:riak_core_ring() | {error, any()}
read_ringfile(RingFile) ->
    case file:read_file(RingFile) of
      {ok, Binary} -> binary_to_term(Binary);
      {error, Reason} -> {error, Reason}
    end.

%% @spec prune_ringfiles() -> ok | {error, Reason}
prune_ringfiles() ->
    case ring_dir() of
      "<nostore>" -> ok;
      Dir ->
          Cluster = application:get_env(riak_core, cluster_name,
                                        undefined),
          case file:list_dir(Dir) of
            {error, enoent} -> ok;
            {error, Reason} -> {error, Reason};
            {ok, []} -> ok;
            {ok, Filenames} ->
                Timestamps = [TS
                              || {"riak_core_ring", C1, TS}
                                     <- [list_to_tuple(string:tokens(FN, "."))
                                         || FN <- Filenames],
                                 C1 =:= Cluster],
                if Timestamps /= [] ->
                       %% there are existing ring files
                       TSPat = [io_lib:fread("~4d~2d~2d~2d~2d~2d", TS)
                                || TS <- Timestamps],
                       TSL = lists:reverse(lists:sort([TS
                                                       || {ok, TS, []}
                                                              <- TSPat])),
                       Keep = prune_list(TSL),
                       KeepTSs =
                           [lists:flatten(io_lib:format("~B~2.10.0B~2.10.0B~2.10.0B~2.10.0B~2.10.0B",
                                                        K))
                            || K <- Keep],
                       DelFNs = [Dir ++ "/" ++ FN
                                 || FN <- Filenames,
                                    lists:all(fun (TS) ->
                                                      string:str(FN, TS) =:= 0
                                              end,
                                              KeepTSs)],
                       _ = [file:delete(DelFN) || DelFN <- DelFNs],
                       ok;
                   true ->
                       %% directory wasn't empty, but there are no ring
                       %% files in it
                       ok
                end
          end
    end.

-ifdef(TEST).

%% @private (only used for test instances)
stop() ->
    try gen_server:call(?MODULE, stop) catch
      exit:{noproc, _} -> ok
    end.

-endif.

%% ===================================================================
%% gen_server callbacks
%% ===================================================================

init([Mode]) ->
    setup_ets(Mode),
    Ring = reload_ring(Mode),
    State = set_ring(Ring, #state{mode = Mode}),
    riak_core_ring_events:ring_update(Ring),
    {ok, State}.

reload_ring(test) -> riak_core_ring:fresh();
reload_ring(live) ->
    case riak_core_ring_manager:find_latest_ringfile() of
      {ok, RingFile} ->
          case riak_core_ring_manager:read_ringfile(RingFile) of
            {error, Reason} ->
                logger:critical("Failed to read ring file: ~p",
                                [riak_core_util:posix_error(Reason)]),
                throw({error, Reason});
            Ring -> Ring
          end;
      {error, not_found} ->
          logger:warning("No ring file available."),
          riak_core_ring:fresh();
      {error, Reason} ->
          logger:critical("Failed to load ring file: ~p",
                          [riak_core_util:posix_error(Reason)]),
          throw({error, Reason})
    end.

handle_call(get_raw_ring, _From,
            #state{raw_ring = Ring} = State) ->
    {reply, {ok, Ring}, State};
handle_call(get_raw_ring_chashbin, _From,
            #state{raw_ring = Ring} = State) ->
    {ok, CHBin} = get_chash_bin(),
    {reply, {ok, Ring, CHBin}, State};
handle_call({set_my_ring, Ring}, _From, State) ->
    State2 = prune_write_notify_ring(Ring, State),
    {reply, ok, State2};
handle_call(refresh_my_ring, _From, State) ->
    %% This node is leaving the cluster so create a fresh ring file
    FreshRing = riak_core_ring:fresh(),
    State2 = set_ring(FreshRing, State),
    %% Make sure the fresh ring gets written before stopping
    ok = do_write_ringfile(FreshRing),
    %% Handoff is complete and fresh ring is written
    %% so we can safely stop now.
    riak_core:stop("node removal completed, exiting."),
    {reply, ok, State2};
handle_call({ring_trans, Fun, Args}, _From,
            State = #state{raw_ring = Ring}) ->
    case catch Fun(Ring, Args) of
      {new_ring, NewRing} ->
          State2 = prune_write_notify_ring(NewRing, State),
          riak_core_gossip:random_recursive_gossip(NewRing),
          {reply, {ok, NewRing}, State2};
      {set_only, NewRing} ->
          State2 = prune_write_ring(NewRing, State),
          {reply, {ok, NewRing}, State2};
      {reconciled_ring, NewRing} ->
          State2 = prune_write_notify_ring(NewRing, State),
          riak_core_gossip:recursive_gossip(NewRing),
          {reply, {ok, NewRing}, State2};
      ignore -> {reply, not_changed, State};
      {ignore, Reason} ->
          {reply, {not_changed, Reason}, State};
      Other ->
          logger:error("ring_trans: invalid return value: ~p",
                       [Other]),
          {reply, not_changed, State}
    end;
handle_call({set_cluster_name, Name}, _From,
            State = #state{raw_ring = Ring}) ->
    NewRing = riak_core_ring:set_cluster_name(Ring, Name),
    State2 = prune_write_notify_ring(NewRing, State),
    {reply, ok, State2};
handle_call(is_stable_ring, _From, State) ->
    {IsStable, _DeltaMS} = is_stable_ring(State),
    {reply, IsStable, State};
handle_call(stop, _From, State) ->
    {stop, normal, ok, State}.

handle_cast({refresh_my_ring, ClusterName}, State) ->
    {ok, Ring} = get_my_ring(),
    case riak_core_ring:cluster_name(Ring) of
      ClusterName -> handle_cast(refresh_my_ring, State);
      _ -> {noreply, State}
    end;
handle_cast(refresh_my_ring, State) ->
    {_, _, State2} = handle_call(refresh_my_ring, undefined,
                                 State),
    {noreply, State2};
handle_cast(write_ringfile, test) -> {noreply, test};
handle_cast(write_ringfile,
            State = #state{raw_ring = Ring}) ->
    ok = do_write_ringfile(Ring), {noreply, State}.

handle_info(inactivity_timeout, State) ->
    case is_stable_ring(State) of
      {true, DeltaMS} ->
          logger:debug("Promoting ring after ~p", [DeltaMS]),
          promote_ring(),
          State2 = State#state{inactivity_timer = undefined},
          {noreply, State2};
      {false, DeltaMS} ->
          Remaining = (?PROMOTE_TIMEOUT) - DeltaMS,
          State2 = set_timer(Remaining, State),
          {noreply, State2}
    end;
handle_info(_Info, State) -> {noreply, State}.

%% @private
terminate(_Reason, _State) -> ok.

%% @private
code_change(_OldVsn, State, _Extra) -> {ok, State}.

%% ===================================================================
%% Internal functions
%% ===================================================================

ring_dir() ->
    case application:get_env(riak_core, ring_state_dir,
                             undefined)
        of
      undefined ->
          filename:join(application:get_env(riak_core,
                                            platform_data_dir, "data"),
                        "ring");
      D -> D
    end.

prune_list([X | Rest]) ->
    lists:usort(lists:append([[X], back(1, X, Rest),
                              back(2, X, Rest), back(3, X, Rest),
                              back(4, X, Rest), back(5, X, Rest)])).

back(_N, _X, []) -> [];
back(N, X, [H | T]) ->
    case lists:nth(N, X) =:= lists:nth(N, H) of
      true -> back(N, X, T);
      false -> [H]
    end.

set_ring(Ring, State) ->
    set_ring_global(Ring),
    Now = os:timestamp(),
    State2 = State#state{raw_ring = Ring,
                         ring_changed_time = Now},
    State3 = maybe_set_timer(?PROMOTE_TIMEOUT, State2),
    State3.

maybe_set_timer(Duration,
                State = #state{inactivity_timer = undefined}) ->
    set_timer(Duration, State);
maybe_set_timer(_Duration, State) -> State.

set_timer(Duration, State) ->
    Timer = erlang:send_after(Duration, self(),
                              inactivity_timeout),
    State#state{inactivity_timer = Timer}.

setup_ets(Mode) ->
    %% Destroy prior version of ETS table. This is necessary for certain
    %% eunit tests, but is unneeded for normal Riak operation.
    catch ets:delete(?ETS),
    Access = case Mode of
               live -> protected;
               test -> public
             end,
    (?ETS) = ets:new(?ETS,
                     [named_table, Access, {read_concurrency, true}]),
    Id = reset_ring_id(),
    ets:insert(?ETS,
               [{changes, 0}, {promoted, 0}, {id, Id}]),
    ok.

cleanup_ets(test) -> ets:delete(?ETS).

reset_ring_id() ->
    %% Maintain ring id epoch using persistent_term to ensure ring id remains
    %% monotonic even if the riak_core_ring_manager crashes and restarts
    Epoch = case persistent_term:get(riak_ring_id_epoch,
                                     undefined)
                of
              undefined -> 0;
              Value -> Value
            end,
    persistent_term:put(riak_ring_id_epoch, Epoch + 1),
    {Epoch + 1, 0}.

%% Set the ring in persistent_term/ETS. Exported during unit testing
%% to make test setup simpler - no need to spin up a riak_core_ring_manager
%% process.
set_ring_global(Ring) ->
    %% Mark ring as tainted to check if it is ever leaked over gossip or
    %% relied upon for any non-local ring operations.
    TaintedRing = riak_core_ring:set_tainted(Ring),
    CHBin =
        chashbin:create(riak_core_ring:chash(TaintedRing)),
    {Epoch, Id} = ets:lookup_element(?ETS, id, 2),
    Actions = [{ring, TaintedRing}, {raw_ring, Ring},
               {id, {Epoch, Id + 1}}, {chashbin, CHBin}],
    ets:insert(?ETS, Actions),
    case persistent_term:get(?RING_KEY, undefined) of
      ets -> ok;
      _ -> persistent_term:put(?RING_KEY, ets)
    end,
    ok.

promote_ring() ->
    {ok, Ring} = get_my_ring(),
    persistent_term:put(?RING_KEY, Ring).

%% Persist a new ring file, set the global value and notify any listeners
prune_write_notify_ring(Ring, State) ->
    State2 = prune_write_ring(Ring, State),
    riak_core_ring_events:ring_update(Ring),
    State2.

prune_write_ring(Ring, State) ->
    riak_core_ring:check_tainted(Ring,
                                 "Error: Persisting tainted ring"),
    ok = riak_core_ring_manager:prune_ringfiles(),
    _ = do_write_ringfile(Ring),
    State2 = set_ring(Ring, State),
    State2.

is_stable_ring(#state{ring_changed_time = Then}) ->
    DeltaUS = erlang:max(0,
                         timer:now_diff(os:timestamp(), Then)),
    DeltaMS = DeltaUS div 1000,
    IsStable = DeltaMS >= (?PROMOTE_TIMEOUT),
    {IsStable, DeltaMS}.

%% ===================================================================
%% Unit tests
%% ===================================================================
-ifdef(TEST).

back_test() ->
    X = [1, 2, 3],
    List1 = [[1, 2, 3], [4, 2, 3], [7, 8, 3], [11, 12, 13],
             [1, 2, 3]],
    List2 = [[7, 8, 9], [1, 2, 3]],
    List3 = [[1, 2, 3]],
    ?assertEqual([[4, 2, 3]], (back(1, X, List1))),
    ?assertEqual([[7, 8, 9]], (back(1, X, List2))),
    ?assertEqual([], (back(1, X, List3))),
    ?assertEqual([[7, 8, 3]], (back(2, X, List1))),
    ?assertEqual([[11, 12, 13]], (back(3, X, List1))).

prune_list_test() ->
    TSList1 = [[2011, 2, 28, 16, 32, 16],
               [2011, 2, 28, 16, 32, 36], [2011, 2, 28, 16, 30, 27],
               [2011, 2, 28, 16, 32, 16], [2011, 2, 28, 16, 32, 36]],
    TSList2 = [[2011, 2, 28, 16, 32, 36],
               [2011, 2, 28, 16, 31, 16], [2011, 2, 28, 16, 30, 27],
               [2011, 2, 28, 16, 32, 16], [2011, 2, 28, 16, 32, 36]],
    PrunedList1 = [[2011, 2, 28, 16, 30, 27],
                   [2011, 2, 28, 16, 32, 16]],
    PrunedList2 = [[2011, 2, 28, 16, 31, 16],
                   [2011, 2, 28, 16, 32, 36]],
    ?assertEqual(PrunedList1, (prune_list(TSList1))),
    ?assertEqual(PrunedList2, (prune_list(TSList2))).

set_ring_global_test() ->
    setup_ets(test),
    application:set_env(riak_core, ring_creation_size, 4),
    Ring = riak_core_ring:fresh(),
    set_ring_global(Ring),
    promote_ring(),
    ?assert((riak_core_ring:nearly_equal(Ring,
                                         persistent_term:get(?RING_KEY,
                                                             undefined)))),
    cleanup_ets(test).

set_my_ring_test() ->
    setup_ets(test),
    application:set_env(riak_core, ring_creation_size, 4),
    Ring = riak_core_ring:fresh(),
    set_ring_global(Ring),
    {ok, MyRing} = get_my_ring(),
    ?assert((riak_core_ring:nearly_equal(Ring, MyRing))),
    cleanup_ets(test).

refresh_my_ring_test() ->
    {spawn,
     fun () ->
             setup_ets(test),
             Core_Settings = [{ring_creation_size, 4},
                              {ring_state_dir, "_build/test/tmp"},
                              {cluster_name, "test"}],
             [begin
                put({?MODULE, AppKey},
                    application:get_env(riak_core, AppKey, undefined)),
                ok = application:set_env(riak_core, AppKey, Val)
              end
              || {AppKey, Val} <- Core_Settings],
             stop_core_processes(),
             riak_core_ring_events:start_link(),
             riak_core_ring_manager:start_link(test),
             riak_core_vnode_sup:start_link(),
             riak_core_vnode_master:start_link(riak_core_vnode),
             riak_core_test_util:setup_mockring1(),
             ?assertEqual(ok,
                          (riak_core_ring_manager:refresh_my_ring())),
             stop_core_processes(),
             %% Cleanup the ring file created for this test
             {ok, RingFile} = find_latest_ringfile(),
             file:delete(RingFile),
             [ok = application:set_env(riak_core, AppKey,
                                       get({?MODULE, AppKey}))
              || {AppKey, _Val} <- Core_Settings],
             ok
     end}.

stop_core_processes() ->
    riak_core_test_util:stop_pid(riak_core_ring_events),
    riak_core_test_util:stop_pid(riak_core_ring_manager),
    riak_core_test_util:stop_pid(riak_core_vnode_sup),
    riak_core_test_util:stop_pid(riak_core_vnode_master).

-define(TEST_RINGDIR, "_build/test_ring").

-define(TEST_RINGFILE, (?TEST_RINGDIR) ++ "/ring").

-define(TMP_RINGFILE, (?TEST_RINGFILE) ++ ".tmp").

<<<<<<< HEAD
do_write_ringfile_test() ->
    application:set_env(riak_core, cluster_name, "test"),
    %% Make sure no data exists from previous runs
    file:change_mode(?TMP_RINGFILE, 8#00644),
    file:delete(?TMP_RINGFILE),
    %% Check happy path
    GenR = fun (Name) -> riak_core_ring:fresh(Name) end,
    ?assertEqual(ok,
                 (do_write_ringfile(GenR(happy), ?TMP_RINGFILE))),
    %% errors expected
    error_logger:tty(false),
    %% Check write fails (create .tmp file with no write perms)
    ok = file:write_file(?TMP_RINGFILE,
                         <<"no write for you">>),
    ok = file:change_mode(?TMP_RINGFILE, 8#00444),
    ?assertMatch({error, _},
                 (do_write_ringfile(GenR(tmp_perms), ?TEST_RINGFILE))),
    ok = file:change_mode(?TMP_RINGFILE, 8#00644),
    ok = file:delete(?TMP_RINGFILE),
    %% Check rename fails
    ok = file:change_mode(?TEST_RINGDIR, 8#00444),
    ?assertMatch({error, _},
                 (do_write_ringfile(GenR(ring_perms), ?TEST_RINGFILE))),
    ok = file:change_mode(?TEST_RINGDIR, 8#00755),
    error_logger:tty(true),
    %% Cleanup the ring file created for this test
    file:delete(?TMP_RINGFILE).
=======
%do_write_ringfile_test() ->
%    application:set_env(riak_core, cluster_name, "test"),
%    %% Make sure no data exists from previous runs
%    file:change_mode(?TMP_RINGFILE, 8#00644),
%    file:delete(?TMP_RINGFILE),
%    %% Check happy path
%    GenR = fun (Name) -> riak_core_ring:fresh(64, Name) end,
%    ?assertEqual(ok,
%                 (do_write_ringfile(GenR(happy), ?TMP_RINGFILE))),
%    %% errors expected
%    error_logger:tty(false),
%    %% Check write fails (create .tmp file with no write perms)
%    ok = file:write_file(?TMP_RINGFILE,
%                         <<"no write for you">>),
%    ok = file:change_mode(?TMP_RINGFILE, 8#00444),
%    ?assertMatch({error, _},
%                 (do_write_ringfile(GenR(tmp_perms), ?TEST_RINGFILE))),
%    ok = file:change_mode(?TMP_RINGFILE, 8#00644),
%    ok = file:delete(?TMP_RINGFILE),
%    %% Check rename fails
%    ok = file:change_mode(?TEST_RINGDIR, 8#00444),
%    ?assertMatch({error, _},
%                 (do_write_ringfile(GenR(ring_perms), ?TEST_RINGFILE))),
%    ok = file:change_mode(?TEST_RINGDIR, 8#00755),
%    error_logger:tty(true),
%    %% Cleanup the ring file created for this test
%    file:delete(?TMP_RINGFILE).
>>>>>>> 9aa99af4

is_stable_ring_test() ->
    {A, B, C} = Now = os:timestamp(),
    TimeoutSecs = (?PROMOTE_TIMEOUT) div 1000,
    Within = {A, B - TimeoutSecs div 2, C},
    Outside = {A, B - (TimeoutSecs + 1), C},
    ?assertMatch({true, _},
                 (is_stable_ring(#state{ring_changed_time =
                                            {0, 0, 0}}))),
    ?assertMatch({true, _},
                 (is_stable_ring(#state{ring_changed_time = Outside}))),
    ?assertMatch({false, _},
                 (is_stable_ring(#state{ring_changed_time = Within}))),
    ?assertMatch({false, _},
                 (is_stable_ring(#state{ring_changed_time = Now}))).

-endif.<|MERGE_RESOLUTION|>--- conflicted
+++ resolved
@@ -647,35 +647,6 @@
 
 -define(TMP_RINGFILE, (?TEST_RINGFILE) ++ ".tmp").
 
-<<<<<<< HEAD
-do_write_ringfile_test() ->
-    application:set_env(riak_core, cluster_name, "test"),
-    %% Make sure no data exists from previous runs
-    file:change_mode(?TMP_RINGFILE, 8#00644),
-    file:delete(?TMP_RINGFILE),
-    %% Check happy path
-    GenR = fun (Name) -> riak_core_ring:fresh(Name) end,
-    ?assertEqual(ok,
-                 (do_write_ringfile(GenR(happy), ?TMP_RINGFILE))),
-    %% errors expected
-    error_logger:tty(false),
-    %% Check write fails (create .tmp file with no write perms)
-    ok = file:write_file(?TMP_RINGFILE,
-                         <<"no write for you">>),
-    ok = file:change_mode(?TMP_RINGFILE, 8#00444),
-    ?assertMatch({error, _},
-                 (do_write_ringfile(GenR(tmp_perms), ?TEST_RINGFILE))),
-    ok = file:change_mode(?TMP_RINGFILE, 8#00644),
-    ok = file:delete(?TMP_RINGFILE),
-    %% Check rename fails
-    ok = file:change_mode(?TEST_RINGDIR, 8#00444),
-    ?assertMatch({error, _},
-                 (do_write_ringfile(GenR(ring_perms), ?TEST_RINGFILE))),
-    ok = file:change_mode(?TEST_RINGDIR, 8#00755),
-    error_logger:tty(true),
-    %% Cleanup the ring file created for this test
-    file:delete(?TMP_RINGFILE).
-=======
 %do_write_ringfile_test() ->
 %    application:set_env(riak_core, cluster_name, "test"),
 %    %% Make sure no data exists from previous runs
@@ -703,7 +674,6 @@
 %    error_logger:tty(true),
 %    %% Cleanup the ring file created for this test
 %    file:delete(?TMP_RINGFILE).
->>>>>>> 9aa99af4
 
 is_stable_ring_test() ->
     {A, B, C} = Now = os:timestamp(),
