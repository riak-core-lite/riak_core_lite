--- conflicted
+++ resolved
@@ -49,7 +49,6 @@
 
 -module(riak_core_claim).
 
-<<<<<<< HEAD
 -type ring() :: riak_core_ring:riak_core_ring().
 
 -export([claim/1,
@@ -80,18 +79,6 @@
          wants_owns_diff/2,
          meets_target_n/2,
          diagonal_stripe/2]).
-=======
--ifdef(TEST).
--compile(export_all).
--ifdef(EQC).
--export([prop_claim_ensures_unique_nodes/1, prop_wants/0, prop_wants_counts/0,eqc_check/2,
-         prop_claim_ensures_unique_nodes_v2/0, % prop_claim_ensures_unique_nodes_v3/0,
-         prop_take_idxs/0]).
--include_lib("eqc/include/eqc.hrl").
--endif.
--include_lib("eunit/include/eunit.hrl").
--endif.
->>>>>>> 1f7e2045
 
 -define(DEF_TARGET_N, 4).
 
@@ -220,20 +207,9 @@
     Avg = RingSize div NodeCount,
     Count = proplists:get_value(Node, Counts, 0),
     case Count < Avg of
-<<<<<<< HEAD
         false -> no;
-        true -> {yes, Avg - Count}
-=======
-        false ->
-            case riak_core_ring:has_location_changed(Ring) of
-              true ->
-                {yes, 1};
-              false ->
-                no
-            end;
         true ->
             {yes, Avg - Count}
->>>>>>> 1f7e2045
     end.
 
 %% @doc Provide default choose parameters if none given
@@ -273,17 +249,12 @@
     Params = default_choose_params(),
     choose_claim_v2(Ring, Node, Params).
 
-<<<<<<< HEAD
 %% @doc Like {@link choose_claim_v2/2} with specified parameters.
 %% @param Params0 Claim parameter list.
 -spec choose_claim_v2(Ring :: ring(), Node :: term(),
                       Params0 :: [term()]) -> ring().
 
 choose_claim_v2(Ring, Node, Params0) ->
-=======
-choose_claim_v2(RingOrig, Node, Params0) ->
-    Ring = riak_core_ring:clear_location_changed(RingOrig),
->>>>>>> 1f7e2045
     Params = default_choose_params(Params0),
     %% Active::[node()]
     Active = riak_core_ring:claiming_members(Ring),
@@ -323,13 +294,7 @@
             %% number of indices desired is less than the computed set.
             Padding = lists:duplicate(TargetN, undefined),
             Expanded = lists:sublist(Active ++ Padding, TargetN),
-<<<<<<< HEAD
-            PreferredClaim = riak_core_claim:diagonal_stripe(Ring,
-                                                             Expanded),
-=======
-            ExpandedLocation = get_nodes_by_location(Expanded, Ring),
-            PreferredClaim = riak_core_claim:diagonal_stripe(Ring, ExpandedLocation),
->>>>>>> 1f7e2045
+            PreferredClaim = riak_core_claim:diagonal_stripe(Ring, Expanded),
             PreferredNth = [begin
                                 {Nth, Idx} = lists:keyfind(Idx, 2, AllIndices),
                                 Nth
@@ -351,21 +316,9 @@
                                     TargetN,
                                     RingSize),
     %% Claim indices from the remaining candidate set
-<<<<<<< HEAD
-    Claim = select_indices(Owners,
-                           Deltas,
-                           Indices2,
-                           TargetN,
-                           RingSize),
+    Claim = select_indices(Owners, Deltas, Indices2, TargetN, RingSize),
     Claim2 = lists:sublist(Claim, Want),
-    NewRing = lists:foldl(fun (Idx, Ring0) ->
-=======
-    Claim2 = case select_indices(Owners, Deltas, Indices2, TargetN, RingSize) of
-                 [] -> [];
-                 Claim -> lists:sublist(Claim, Want)
-             end,
     NewRing = lists:foldl(fun(Idx, Ring0) ->
->>>>>>> 1f7e2045
                                   riak_core_ring:transfer_node(Idx, Node, Ring0)
                           end,
                           Ring,
@@ -539,7 +492,6 @@
     %% start through end guarantees TargetN
     %% compute violations at wrap around, but don't fail
     %% because of them: handle during reclaim
-<<<<<<< HEAD
     Violations = lists:filter(fun ({Node, L, _}) ->
                                       {Node, F} = proplists:lookup(Node, First),
                                       Index - L + F < TargetN
@@ -562,91 +514,6 @@
                       Owners :: [{integer(), term()}],
                       Params :: [term()]) -> {[{integer(), term()}],
                                               [atom()]}.
-=======
-    Violations = 
-        lists:filter(fun({Node, L, _}) ->
-                             {Node, F} = proplists:lookup(Node, First),
-                             (Index-L)+F < TargetN
-                     end,
-                     Last),
-    {true, [ Part || {_, _, Part} <- Violations ]}.
-
-
-choose_claim_v3(Ring) ->
-    choose_claim_v3(Ring, node()).
-
-choose_claim_v3(Ring, ClaimNode) ->
-    Params = [{target_n_val, app_helper:get_env(riak_core, target_n_val, 
-                                                ?DEF_TARGET_N)}],
-    choose_claim_v3(Ring, ClaimNode, Params).
-
-choose_claim_v3(Ring, _ClaimNode, Params) ->
-    S = length(riak_core_ring:active_members(Ring)),
-    Q = riak_core_ring:num_partitions(Ring),
-    TN = proplists:get_value(target_n_val, Params, ?DEF_TARGET_N),
-    Wants = wants(Ring),
-    lager:debug("Claim3 started: S=~p Q=~p TN=~p\n", [S, Q, TN]),
-    lager:debug("       wants: ~p\n", [Wants]),
-    {Partitions, Owners} = lists:unzip(riak_core_ring:all_owners(Ring)),
-
-    %% Seed the random number generator for predictable results
-    %% run the claim, then put it back if possible
-    OldSeedState = rand:export_seed(),
-    _ = rand:seed(exs64, proplists:get_value(seed, Params, {1,2,3})),
-    {NewOwners, NewMetrics} = claim_v3(Wants, Owners, Params),
-    case OldSeedState of
-        undefined ->
-            ok;
-        _ ->
-            _ = rand:seed(OldSeedState),
-            ok
-    end,
-
-    lager:debug("Claim3 metrics: ~p\n", [NewMetrics]),
-    %% Build a new ring from it
-    NewRing = lists:foldl(fun({_P, OldOwn, OldOwn}, R0) ->
-                                  R0;
-                             ({P, _OldOwn, NewOwn}, R0) ->
-                                  riak_core_ring:transfer_node(P, NewOwn, R0)
-                          end, Ring, 
-                          lists:zip3(Partitions, Owners, NewOwners)),
-    riak_core_ring:update_meta(claimed, {claim_v3, Wants}, NewRing).
-
-%%
-%% Claim V3 - unlike the v1/v2 algorithms, v3 treats claim as an optimization problem.
-%% In it's current form it creates a number of possible claim plans and evaluates
-%% them for violations, balance and diversity, choosing the 'best' plan.
-%%
-%% Violations are a count of how many partitions owned by the same node are within target-n
-%% of one another. Lower is better, 0 is desired if at all possible.
-%%
-%% Balance is a measure of the number of partitions owned versus the number of partitions
-%% wanted.  Want is supplied to the algorithm by the caller as a list of node/counts.  The
-%% score for deviation is the RMS of the difference between what the node wanted and what it 
-%% has.  Lower is better, 0 if all wants are mets.
-%%
-%% Diversity measures how often nodes are close to one another in the preference
-%% list.  The more diverse (spread of distances apart), the more evenly the
-%% responsibility for a failed node is spread across the cluster.  Diversity is
-%% calculated by working out the count of each distance for each node pair
-%% (currently distances are limited up to target N) and computing the RMS on that.
-%% Lower diversity score is better, 0 if nodes are perfectly diverse.
-%%
-claim_v3(Wants, Owners, Params) ->
-    TN = proplists:get_value(target_n_val, Params, ?DEF_TARGET_N),
-    Q = length(Owners),
-    Claiming = [N || {N,W} <- Wants, W > 0],
-    Trials = proplists:get_value(trials, Params, 100),
-    case length(Claiming) > TN of
-        true ->
-            NIs = build_nis(Wants, Owners),
-
-            lager:debug("claim3 - NIs\n",[]),
-            _ = [lager:debug("  ~p\n", [NI]) || NI <- NIs],
-
-            %% Generate plans that resolve violations and overloads
-            Plans = lists:usort(make_plans(Trials, NIs, Q, TN)),
->>>>>>> 1f7e2045
 
 claim_diversify(Wants, Owners, Params) ->
     TN = proplists:get_value(target_n_val,
@@ -698,21 +565,10 @@
 %% attempts to eliminate tail violations (for example a ring that
 %% starts/ends n1 | n2 | ...| n3 | n4 | n1)
 -spec sequential_claim(riak_core_ring:riak_core_ring(),
-<<<<<<< HEAD
                        node(), integer()) -> riak_core_ring:riak_core_ring().
 
 sequential_claim(Ring, Node, TargetN) ->
-    Nodes = lists:usort([Node
-                         | riak_core_ring:claiming_members(Ring)]),
-=======
-                       node(),
-                       integer()) ->
-                              riak_core_ring:riak_core_ring().
-sequential_claim(Ring0, Node, TargetN) ->
-    Ring = riak_core_ring:upgrade(Ring0),
-    OrigNodes = lists:usort([Node|riak_core_ring:claiming_members(Ring)]),
-    Nodes = get_nodes_by_location(OrigNodes, Ring),
->>>>>>> 1f7e2045
+    Nodes = lists:usort([Node|riak_core_ring:claiming_members(Ring)]),
     NodeCount = length(Nodes),
     RingSize = riak_core_ring:num_partitions(Ring),
     Overhang = RingSize rem NodeCount,
@@ -821,7 +677,6 @@
 backfill_ring(_RingSize, _Nodes, _Remaining = 0, Acc) ->
     Acc;
 backfill_ring(RingSize, Nodes, Remaining, Acc) ->
-<<<<<<< HEAD
     backfill_ring(RingSize,
                   Nodes,
                   Remaining - 1,
@@ -836,17 +691,7 @@
                         Node :: term()) -> ring().
 
 claim_rebalance_n(Ring, Node) ->
-    Nodes = lists:usort([Node
-                         | riak_core_ring:claiming_members(Ring)]),
-=======
-    backfill_ring(RingSize, Nodes, Remaining - 1, [Nodes | Acc]).
-
-
-claim_rebalance_n(Ring0, Node) ->
-    Ring = riak_core_ring:upgrade(Ring0),
-    OrigNodes = lists:usort([Node|riak_core_ring:claiming_members(Ring)]),
-    Nodes = get_nodes_by_location(OrigNodes, Ring),
->>>>>>> 1f7e2045
+    Nodes = lists:usort([Node|riak_core_ring:claiming_members(Ring)]),
     Zipped = diagonal_stripe(Ring, Nodes),
     lists:foldl(fun ({P, N}, Acc) ->
                         riak_core_ring:transfer_node(P, N, Acc)
@@ -1127,277 +972,6 @@
         _ -> T
     end.
 
-<<<<<<< HEAD
-=======
-%% @private Evaluate a list of plans and return the best.
-evaluate_plans(Plans, Wants, Q, TN) ->
-    {_, FOM} =
-        lists:foldl(fun(Plan, {Trial, {_RunningOwners, RunningMetrics}=T}) ->
-                            OM = {_Owners, Metrics} = score_plan(Plan, Wants, Q, TN),
-                            case better_plan(Metrics, RunningMetrics) of
-                                true ->
-                                    lager:debug("Claim3: Trial ~p found better plan: ~p\n",
-                                                [Trial, Metrics]),
-                                    {Trial + 1, OM};
-                                _ ->
-                                    {Trial + 1, T}
-                            end
-                    end, {1, {undefined, undefined}}, Plans),
-    FOM.
-
-%% @private
-%% Return true if plan P1 is better than plan P2, assumes the metrics
-%% are ordered [{violations, Violations}, {balance, Balance}, {diversity, Diversity}]}.
-%%
-better_plan(_M1, undefined) ->
-    true; %% M1 is a better plan than no plan
-better_plan(M1, M2) ->
-    %% For now, the values we want are in the order we care about, make sure we
-    %% get minimum violations, best balance, best diversity (0 is best)
-    V1 = lists:unzip(M1),
-    V2 = lists:unzip(M2),
-    V1 < V2.
-
-%% @private
-%% Score the plan - return a tuple of {Owners, Metrics}
-%% where metrics scores violations, balance and diversity
-score_plan(NIs, Wants, Q, TN) ->
-    Owners = make_owners(NIs),
-    AM = riak_core_claim_util:adjacency_matrix(Owners),
-    Diversity = riak_core_claim_util:score_am(AM, TN),
-
-    Balance = balance(Wants, NIs),
-
-    %% TODO: Change this to an exact count of violations.
-    %% This is the list of claimable violations per-node
-    %% so will over-count.  The scoring algorithm
-    %% works as any violations will give a non-zero count
-    %% and will need to be resolved before any balance or
-    %% diversity scores are accounted for.
-    Violations = length(lists:flatten([Vs || {_, _, _, Vs} <- violations(NIs, Q, TN),
-                                             length(Vs) > 0])),
-
-    {Owners, [{violations, Violations}, {balance, Balance}, {diversity, Diversity}]}.
-
-%% @private
-%% Convert a nodeinfo list with Nodes and lists of owned indices to an
-%% ownership list
-make_owners(NIs) ->
-    IdxNodes = [ [ {Idx, Node} || Idx <- Idxs] || {Node, _Want, Idxs} <- NIs],
-    [Owner || {_, Owner} <- lists:sort(lists:flatten(IdxNodes))].
-
-%% @private
-%% Compute the balance score - sum of squared difference from desired count
-balance(Wants, NIs) ->
-    lists:sum([begin
-                   {Node, Want, Idxs} = lists:keyfind(Node, 1, NIs),
-                   Diff = Want - length(Idxs),
-                   Diff * Diff
-               end || {Node, Want} <- Wants]).
-
-%% @private 
-%% Make the number of plans requested
-make_plans(NumPlans, NIs, Q, TN) ->
-    lists:usort([make_plan(NIs, Q, TN) || _ <- lists:seq(1,NumPlans)]).
-
-%% @private
-%% Make a plan to meet the Wants in the NodeInfos
-%% First resovle any violations, then resolve any overloads
-make_plan(NIs, Q, TN) ->
-    %% Make a list of all indices that violate target N
-    %% and allow other nodes to take them until they hit
-    %% the number they want.  Violating nodes should
-    %% give up to their violation count.
-    VExchs = violations(NIs, Q, TN),
-    NIs1 = take_idxs(VExchs, NIs, Q, TN),
-
-    %% Make a list of indices from overloaded nodes
-    OLExchs = overloads(NIs1),
-    FinalNIs = take_idxs(OLExchs, NIs1, Q, TN),
-
-    %% TODO: Add step to allow minor perturbations of the ring to improve
-    %% diversity
-    lists:sort(FinalNIs).
-
-%% @private
-%% Return a list of exchanges that resolves indices in violation
-violations(NIs, Q, TN) ->
-    NodeViolations = [{Node, indices_within_n(Idxs, Q, TN)} || {Node, _Want, Idxs} <- NIs],
-
-    VIdxs = ordsets:from_list(lists:flatten([CIdxs || {_, CIdxs} <- NodeViolations])),
-    [begin
-         Give = length(V),
-         Take = gt0(Want - length(Idxs)),
-         {Node, Give, Take, VIdxs} 
-     end || {Node, Want, Idxs} <- NIs, {Node1, V} <- NodeViolations, Node == Node1].
-
-%% @private
-%% Return a list of exchanges to fix overloads 
-overloads(NIs) ->
-    OLIdxs = ordsets:from_list(lists:flatten([Idxs || {_Node, Want, Idxs} <- NIs,
-                                                      length(Idxs) > Want])),
-    [begin
-         Give = gt0(length(Idxs) - Want),
-         Take = gt0(Want - length(Idxs)),
-         case Take of
-             0 ->
-                 {Node, Give, Take, []};
-             _ ->
-                 {Node, Give, Take, OLIdxs}
-         end
-     end || {Node, Want, Idxs} <- NIs].
-
-%% @private
-%% Given a list of Exchanges of the form [{Node, #Give, #Take, ClaimableIdxs}]
-%% randomly select from exchanges until there are no more nodes that wish to take
-%% indices that can.  Update the owned indexes in the provided NodeInfos 
-%% of the form [{Node, Want, OwnedIdxs]}
-%% 
-take_idxs(Exchanges, NIs, Q, TN) ->
-    %% work out globally unavailable indexes from nodes that do not wish
-    %% to give any indices- find OIdxs for all exchanges with give=0
-    GUIdxs = ordsets:from_list(
-               lists:flatten(
-                 [OIdxs || {Node, 0, _Take, _CIdxs} <- Exchanges,
-                           {Node1, _Want, OIdxs} <- NIs,
-                           Node == Node1])),
-    %% Remove any exchanges in GUIdxs or that would violate TN for the node 
-    Exchanges1 = [{Node, Give, Take, remove_unclaimable(CIdxs, GUIdxs, Node, NIs, Q, TN)} || 
-                     {Node, Give, Take, CIdxs} <- Exchanges],
-
-    %% Recursively take indices until all takes are satisfied
-    take_idxs0(Exchanges1, NIs, Q, TN).
-    
-take_idxs0(Exchanges, NIs, Q, TN) ->
-    %% Pick a recipient for a claimed index
-    case [{Node, CIdxs} || {Node, _Give, Take, CIdxs} <- Exchanges, Take > 0, CIdxs /= []] of
-        [] ->
-            NIs;
-        Takers ->
-            {TNode, TCIdxs} = random_el(Takers),
-            CIdx = random_el(TCIdxs),
-
-            %% Find the owner of CIdx and remove it from the giving node owned idxs in NIs
-            [ {GNode, GWant, GOIdxs} ] = [ T || {_Node, _GWant, GIdxs}=T <- NIs,
-                                                ordsets:is_element(CIdx, GIdxs) ],
-            NIs1 = lists:keyreplace(GNode, 1, NIs, 
-                                    {GNode, GWant, ordsets:del_element(CIdx, GOIdxs)}),
-
-            %% Add CIdx to owned indices in NIs
-            {TNode, TWant, TOIdxs} = lists:keyfind(TNode, 1, NIs1),
-            NIs2 = lists:keyreplace(TNode, 1, NIs1, 
-                                    {TNode, TWant, ordsets:add_element(CIdx, TOIdxs)}),
-
-            %% If the Give count is zero in the recipients it has given up all it is prepared
-            %% to, so remove all idxs owned by the give node from other claimable indices in
-            %% the recipients.
-            %% Also remove the indices within TN of CIdx from the TakeNode
-            {GNode, GGive, _GTake, _GCIdxs} = lists:keyfind(GNode, 1, Exchanges),
-
-            %% Update the recipients list, removing any nodes that have taken the 
-            %% number they requested from the recipients list, and removing the
-            %% indices owned by any nodes that have given all they wanted.
-
-            UIdxs = case GGive - 1 > 0 of % unclaimable indices
-                        true -> %% Still idxs to give, just remove claimed idx
-                            [CIdx];
-                        false ->
-                            GOIdxs
-                    end,
-            %% Indexes unclaiamble by the take node
-            TUIdxs = ordsets:union(UIdxs, 
-                                   ordsets:from_list(expand_idx(CIdx, Q, TN))),
-
-            Exchanges2 = lists:foldl(
-                            fun({Node, Give, Take, CIdxs}, Acc) when Node == TNode ->
-                                    [{TNode, Give, Take - 1, ordsets:subtract(CIdxs, TUIdxs)} | Acc];
-                               ({Node, Give, Take, CIdxs}, Acc) when Node == GNode ->
-                                    [{GNode, Give - 1, Take, ordsets:subtract(CIdxs, UIdxs)} | Acc];
-                               ({Node, Give, Take, CIdxs}, Acc) ->
-                                    [{Node, Give, Take, ordsets:subtract(CIdxs, UIdxs)} | Acc]
-                            end, [], Exchanges),
-            %% TODO: Consider removing reverse, not necessary for algorithm
-            take_idxs0(lists:reverse(Exchanges2), NIs2, Q, TN)
-    end.
-
-%% @private
-%% expand Idx by TN-1 in each direction
-expand_idx(Idx, Q, TN) ->
-    [X rem Q || X <- lists:seq(Q + Idx - (TN - 1), Q + Idx + TN - 1)].
-
-%% @private
-%% Remove unclaimable indexes from CIdxs that are in GUIdxs or within TN of indices
-%% owned by Node from CIdxs
-remove_unclaimable(CIdxs, GUIdxs, Node, NIs, Q, TN) ->
-    {_Node, _Want, OIdxs} = lists:keyfind(Node, 1, NIs),
-    NUIdxs = ordsets:from_list(
-               lists:flatten([ [(Q + Idx + Off) rem Q,
-                                (Q + Idx - Off) rem Q] || Idx <- OIdxs,
-                                                          Off <- lists:seq(1, TN - 1) ])),
-    ordsets:subtract(ordsets:subtract(CIdxs, NUIdxs), GUIdxs).
-
-%% @private 
-%% Return the value if greater than zero, otherwise zero
-gt0(I) when I > 0 ->
-    I;
-gt0(_) ->
-    0.
-
-%% @private 
-%% Pick a random element from the list
-random_el(L) ->
-    lists:nth(urand(length(L)), L).
-
-%% @private 
-%% Return a random number between Low, High inclusive
-%% Abstract away choice of random number generation
-urand(High) ->
-    urand(1, High).
-
-urand(Low, High) ->
-    Low + rand:uniform(High - Low + 1) - 1.
-
-%% @private
-%% return all the indices within TN of Indices
-indices_within_n([], _Q, _TN) ->
-    [];
-indices_within_n([_I], _Q, _TN) ->
-    [];
-indices_within_n(Indices, Q, TN) ->
-    indices_within_n(Indices, TN, lists:last(Indices), Q, []).
-
-indices_within_n([], _TN, _Last, _Q, Acc) ->
-    lists:usort(Acc);
-indices_within_n([This | Indices], TN, Last, Q, Acc) ->
-    Acc1 = case circular_distance(Last, This, Q) < TN of
-               true ->
-                   [Last, This| Acc];
-               false ->
-                   Acc
-           end,
-    indices_within_n(Indices, TN, This, Q, Acc1).
-
-%% @private
-%% Circular distance, indices start at 0
-%% Distance of 0, 1 == 1
-%% [a,b,c,a,b,c] - distance of a apart distance(0, 3) == 3
-circular_distance(I1, I2, Q) ->
-    min((Q + I1 - I2) rem Q, (Q + I2 - I1) rem Q).
-
-%% @private
-%% Get active nodes ordered by take location parameters into account
--spec get_nodes_by_location([node()|undefined], riak_core_ring:riak_core_ring()) ->
-  [node()|undefined].
-get_nodes_by_location(Nodes, Ring) ->
-  NodesLocations = riak_core_ring:get_nodes_locations(Ring),
-  case riak_core_location:has_location_set_in_cluster(NodesLocations) of
-    false ->
-      Nodes;
-    true ->
-      riak_core_location:stripe_nodes_by_location(Nodes, NodesLocations)
-  end.
-
->>>>>>> 1f7e2045
 %% ===================================================================
 %% Unit tests
 %% ===================================================================
@@ -1442,304 +1016,7 @@
     RS = length(Diag),
     NC = length(lists:usort(Diag)),
     Overhang = RS rem NC,
-<<<<<<< HEAD
     Overhang > 0 andalso
         Overhang < 4. %% hardcoded target n of 4
-=======
-    (Overhang > 0 andalso Overhang < 4). %% hardcoded target n of 4
-
-
--ifdef(EQC).
-
-
--define(QC_OUT(P),
-        eqc:on_output(fun(Str, Args) -> io:format(user, Str, Args) end, P)).
-
--define(POW_2(N), trunc(math:pow(2, N))).
-
-eqc_check(File, Prop) ->
-    {ok, Bytes} = file:read_file(File),
-    CE = binary_to_term(Bytes),
-    eqc:check(Prop, CE).
-
-test_nodes(Count) ->
-    [node() | [list_to_atom(lists:concat(["n_", N])) || N <- lists:seq(1, Count-1)]].
-
-test_nodes(Count, StartNode) ->
-    [list_to_atom(lists:concat(["n_", N])) || N <- lists:seq(StartNode, StartNode + Count)].
-
-claim_ensures_unique_nodes_v2_test_() ->
-    Prop = eqc:testing_time(30, ?QC_OUT(prop_claim_ensures_unique_nodes_v2())),
-    {timeout, 120, fun() -> ?assert(eqc:quickcheck(Prop)) end}.
-
-claim_ensures_unique_nodes_adding_groups_v2_test_() ->
-    Prop = eqc:testing_time(30, ?QC_OUT(prop_claim_ensures_unique_nodes_adding_groups(choose_claim_v2))),
-    {timeout, 120, fun() -> ?assert(eqc:quickcheck(Prop)) end}.
-
-claim_ensures_unique_nodes_adding_singly_v2_test_() ->
-    Prop = eqc:testing_time(30, ?QC_OUT(prop_claim_ensures_unique_nodes_adding_singly(choose_claim_v2))),
-    {timeout, 120, fun() -> ?assert(eqc:quickcheck(Prop)) end}.
-
-%% Run few tests in eunit and more if needed by calling "./rebar3 eqc"
-% claim_ensures_unique_nodes_v3_test_() ->
-%     Prop = eqc:numtests(5, ?QC_OUT(prop_claim_ensures_unique_nodes_old(choose_claim_v3))),
-%     {timeout, 240, fun() -> ?assert(eqc:quickcheck(Prop)) end}.
-
-prop_claim_ensures_unique_nodes_v2() ->
-    prop_claim_ensures_unique_nodes(choose_claim_v2).
-
-%% No longer test properties of claim_v3.
-%% Although claim_v3 continues to exist as a hidden configuration option, it
-%% is known to fail to meet the required properties, and claim_v2 should be
-%% used in all known circumstances.
-%%
-%% TODO : Remove claim_v3 from the code base
-%%
-%% This TODO is currently deferred due to the difficulty of understanding
-%% how to test the full possibility of cluster change scenarios.  Perhaps
-%% there may be circumstances where a probabilistic approach to planning
-%% cluster changes may still be beneficial
-%%
-% prop_claim_ensures_unique_nodes_v3() ->
-%    prop_claim_ensures_unique_nodes(choose_claim_v3).
-
-%% NOTE: this is a less than adequate test that has been re-instated
-%% so that we don't leave the code worse than we found it. Work that
-%% fixed claim_v2's tail violations and vnode balance issues did not
-%% fix the same for v3, but the test that v3 ran had been updated for
-%% those fixes, leaving a failing v3 test. This test is the original
-%% test re-instated to pass.
-prop_claim_ensures_unique_nodes_old(ChooseFun) ->
-    %% NOTE: We know that this doesn't work for the case of {_, 3}.
-    ?FORALL({PartsPow, NodeCount}, {choose(4,9), choose(4,15)}, %{choose(4, 9), choose(4, 15)},
-            begin
-                Nval = 3,
-                TNval = Nval + 1,
-                Params = [{target_n_val, TNval}],
-
-                Partitions = ?POW_2(PartsPow),
-                [Node0 | RestNodes] = test_nodes(NodeCount),
-
-                R0 = riak_core_ring:fresh(Partitions, Node0),
-                Rfinal = lists:foldl(fun(Node, Racc) ->
-                                             Racc0 = riak_core_ring:add_member(Node0, Racc, Node),
-                                             ?MODULE:ChooseFun(Racc0, Node, Params)
-                                     end, R0, RestNodes),
-
-                Preflists = riak_core_ring:all_preflists(Rfinal, Nval),
-                Counts = orddict:to_list(
-                           lists:foldl(fun(PL,Acc) ->
-                                               PLNodes = lists:usort([N || {_,N} <- PL]),
-                                               case length(PLNodes) of
-                                                   Nval ->
-                                                       Acc;
-                                                   _ ->
-                                                       ordsets:add_element(PL, Acc)
-                                               end
-                                       end, [], Preflists)),
-                ?WHENFAIL(
-                   begin
-                       io:format(user, "{Partitions, Nodes} {~p, ~p}~n",
-                                 [Partitions, NodeCount]),
-                       io:format(user, "Owners: ~p~n",
-                                 [riak_core_ring:all_owners(Rfinal)])
-                   end,
-                   conjunction([{meets_target_n,
-                                 equals({true,[]},
-                                        meets_target_n(Rfinal, TNval))},
-                                {unique_nodes, equals([], Counts)}]))
-            end).
-
-prop_claim_ensures_unique_nodes(ChooseFun) ->
-    %% NOTE: We know that this doesn't work for the case of {_, 3}.
-    %% NOTE2: uses undocumented "double_shrink", is expensive, but should get
-    %% around those case where we shrink to a non-minimal case because
-    %% some intermediate combinations of ring_size/node have no violations
-    ?FORALL({PartsPow, NodeCount}, eqc_gen:double_shrink({choose(4, 9), choose(4, 15)}),
-            begin
-                Nval = 3,
-                TNval = Nval + 1,
-                _Params = [{target_n_val, TNval}],
-
-                Partitions = ?POW_2(PartsPow),
-                [Node0 | RestNodes] = test_nodes(NodeCount),
-
-                R0 = riak_core_ring:fresh(Partitions, Node0),
-                RAdded = lists:foldl(fun(Node, Racc) ->
-                                             riak_core_ring:add_member(Node0, Racc, Node)
-                                     end, R0, RestNodes),
-
-                Rfinal = claim(RAdded, {?MODULE, wants_claim_v2}, {?MODULE, ChooseFun}),
-
-                Preflists = riak_core_ring:all_preflists(Rfinal, Nval),
-                ImperfectPLs = orddict:to_list(
-                           lists:foldl(fun(PL,Acc) ->
-                                               PLNodes = lists:usort([N || {_,N} <- PL]),
-                                               case length(PLNodes) of
-                                                   Nval ->
-                                                       Acc;
-                                                   _ ->
-                                                       ordsets:add_element(PL, Acc)
-                                               end
-                                       end, [], Preflists)),
-
-                ?WHENFAIL(
-                   begin
-                       io:format(user, "{Partitions, Nodes} {~p, ~p}~n",
-                                 [Partitions, NodeCount]),
-                       io:format(user, "Owners: ~p~n",
-                                 [riak_core_ring:all_owners(Rfinal)])
-                   end,
-                   conjunction([{meets_target_n,
-                                 equals({true,[]},
-                                        meets_target_n(Rfinal, TNval))},
-                                {perfect_preflists, equals([], ImperfectPLs)},
-                                {balanced_ring, balanced_ring(Partitions, NodeCount, Rfinal)}]))
-            end).
-
-%% @TODO this fails, we didn't fix v3
-%% prop_claim_ensures_unique_nodes_adding_groups_v3_test_() ->
-%%     Prop = eqc:numtests(5, ?QC_OUT(prop_claim_ensures_unique_nodes(choose_claim_v3))),
-%%     {timeout, 240, fun() -> ?assert(eqc:quickcheck(Prop)) end}.
-
-prop_claim_ensures_unique_nodes_adding_groups(ChooseFun) ->
-    %% NOTE: We know that this doesn't work for the case of {_, 3}.
-    %% NOTE2: uses undocumented "double_shrink", is expensive, but should get
-    %% around those case where we shrink to a non-minimal case because
-    %% some intermediate combinations of ring_size/node have no violations
-    ?FORALL({PartsPow, BaseNodes, AddedNodes}, 
-            eqc_gen:double_shrink({choose(4, 9), choose(2, 10), choose(2, 5)}),
-            begin
-                Nval = 3,
-                TNval = Nval + 1,
-                _Params = [{target_n_val, TNval}],
-
-                Partitions = ?POW_2(PartsPow),
-                [Node0 | RestNodes] = test_nodes(BaseNodes),
-                AddNodes = test_nodes(AddedNodes-1, BaseNodes),
-                NodeCount = BaseNodes + AddedNodes,
-                %% io:format("Base: ~p~n",[[Node0 | RestNodes]]),
-                %% io:format("Added: ~p~n",[AddNodes]),
-
-                R0 = riak_core_ring:fresh(Partitions, Node0),
-                RBase = lists:foldl(fun(Node, Racc) ->
-                                             riak_core_ring:add_member(Node0, Racc, Node)
-                                     end, R0, RestNodes),
-
-                Rinterim = claim(RBase, {?MODULE, wants_claim_v2}, {?MODULE, ChooseFun}),
-                RAdded = lists:foldl(fun(Node, Racc) ->
-                                             riak_core_ring:add_member(Node0, Racc, Node)
-                                     end, Rinterim, AddNodes),
-
-                Rfinal = claim(RAdded, {?MODULE, wants_claim_v2}, {?MODULE, ChooseFun}),
-
-                Preflists = riak_core_ring:all_preflists(Rfinal, Nval),
-                ImperfectPLs = orddict:to_list(
-                           lists:foldl(fun(PL,Acc) ->
-                                               PLNodes = lists:usort([N || {_,N} <- PL]),
-                                               case length(PLNodes) of
-                                                   Nval ->
-                                                       Acc;
-                                                   _ ->
-                                                       ordsets:add_element(PL, Acc)
-                                               end
-                                       end, [], Preflists)),
-
-                ?WHENFAIL(
-                   begin
-                       io:format(user, "{Partitions, Nodes} {~p, ~p}~n",
-                                 [Partitions, NodeCount]),
-                       io:format(user, "Owners: ~p~n",
-                                 [riak_core_ring:all_owners(Rfinal)])
-                   end,
-                   conjunction([{meets_target_n,
-                                 equals({true,[]},
-                                        meets_target_n(Rfinal, TNval))},
-                                {perfect_preflists, equals([], ImperfectPLs)},
-                                {balanced_ring, balanced_ring(Partitions, NodeCount, Rfinal)}]))
-            end).
-
-
-%% @TODO take this out (and add issue/comment in commit) not fixed
-%% prop_claim_ensures_unique_nodes_adding_singly_v3_test_() ->
-%%     Prop = eqc:testing_time(30, ?QC_OUT(prop_claim_ensures_unique_nodes_adding_singly(choose_claim_v3))),
-%%     {timeout, 240, fun() -> ?assert(eqc:quickcheck(Prop)) end}.
-
-prop_claim_ensures_unique_nodes_adding_singly(ChooseFun) ->
-    %% NOTE: We know that this doesn't work for the case of {_, 3}.
-    %% NOTE2: uses undocumented "double_shrink", is expensive, but should get
-    %% around those case where we shrink to a non-minimal case because
-    %% some intermediate combinations of ring_size/node have no violations
-    ?FORALL({PartsPow, NodeCount}, eqc_gen:double_shrink({choose(4, 9), choose(4, 15)}),
-            begin
-                Nval = 3,
-                TNval = Nval + 1,
-                Params = [{target_n_val, TNval}],
-
-                Partitions = ?POW_2(PartsPow),
-                [Node0 | RestNodes] = test_nodes(NodeCount),
-
-                R0 = riak_core_ring:fresh(Partitions, Node0),
-                Rfinal = lists:foldl(fun(Node, Racc) ->
-                                             Racc0 = riak_core_ring:add_member(Node0, Racc, Node),
-                                             %% TODO which is it? Claim or ChooseFun??
-                                             %%claim(Racc0, {?MODULE, wants_claim_v2}, {?MODULE, ChooseFun})
-                                             ?MODULE:ChooseFun(Racc0, Node, Params)
-                                     end, R0, RestNodes),
-                Preflists = riak_core_ring:all_preflists(Rfinal, Nval),
-                ImperfectPLs = orddict:to_list(
-                           lists:foldl(fun(PL,Acc) ->
-                                               PLNodes = lists:usort([N || {_,N} <- PL]),
-                                               case length(PLNodes) of
-                                                   Nval ->
-                                                       Acc;
-                                                   _ ->
-                                                       ordsets:add_element(PL, Acc)
-                                               end
-                                       end, [], Preflists)),
-
-                ?WHENFAIL(
-                   begin
-                       io:format(user, "{Partitions, Nodes} {~p, ~p}~n",
-                                 [Partitions, NodeCount]),
-                       io:format(user, "Owners: ~p~n",
-                                 [riak_core_ring:all_owners(Rfinal)])
-                   end,
-                   conjunction([{meets_target_n,
-                                 equals({true,[]},
-                                        meets_target_n(Rfinal, TNval))},
-                                {perfect_preflists, equals([], ImperfectPLs)},
-                                {balanced_ring, balanced_ring(Partitions, NodeCount, Rfinal)}]))
-            end).
-
-
-
-%% @private check that no node claims more than it should
--spec balanced_ring(RingSize::integer(), NodeCount::integer(),
-                    riak_core_ring:riak_core_ring()) ->
-                           boolean().
-balanced_ring(RingSize, NodeCount, Ring) ->
-    TargetClaim = ceiling(RingSize / NodeCount),
-    MinClaim = RingSize div NodeCount,
-    AllOwners0 = riak_core_ring:all_owners(Ring),
-    AllOwners = lists:keysort(2, AllOwners0),
-    {BalancedMax, AccFinal} = lists:foldl(fun({_Part, Node}, {_Balanced, [{Node, Cnt} | Acc]}) when Cnt >= TargetClaim ->
-                                             {false, [{Node, Cnt+1} | Acc]};
-                                        ({_Part, Node}, {Balanced, [{Node, Cnt} | Acc]}) ->
-                                             {Balanced, [{Node, Cnt+1} | Acc]};
-                                        ({_Part, NewNode}, {Balanced, Acc}) ->
-                                             {Balanced, [{NewNode, 1} | Acc]}
-                                     end,
-                                     {true, []},
-                                     AllOwners),
-    BalancedMin = lists:all(fun({_Node, Cnt}) -> Cnt >= MinClaim end, AccFinal),
-    case BalancedMax andalso BalancedMin of
-        true ->
-            true;
-        false ->
-            {TargetClaim, MinClaim, lists:sort(AccFinal)}
-    end.
-
->>>>>>> 1f7e2045
 
 -endif.