--- conflicted
+++ resolved
@@ -52,35 +52,6 @@
 -type ring() :: riak_core_ring:riak_core_ring().
 
 -export([claim/1,
-<<<<<<< HEAD
-	 claim/3,
-	 claim_until_balanced/2,
-	 claim_until_balanced/4]).
-
--export([default_wants_claim/1,
-	 default_wants_claim/2,
-	 default_choose_claim/1,
-	 default_choose_claim/2,
-	 default_choose_claim/3,
-	 never_wants_claim/1,
-	 never_wants_claim/2,
-	 random_choose_claim/1,
-	 random_choose_claim/2,
-	 random_choose_claim/3]).
-
--export([wants_claim_v2/1,
-	 wants_claim_v2/2,
-	 choose_claim_v2/1,
-	 choose_claim_v2/2,
-	 choose_claim_v2/3,
-	 claim_rebalance_n/2,
-	 claim_diversify/3,
-	 claim_diagonal/3,
-	 wants/1,
-	 wants_owns_diff/2,
-	 meets_target_n/2,
-	 diagonal_stripe/2]).
-=======
          claim/3,
          claim_until_balanced/2,
          claim_until_balanced/4]).
@@ -108,7 +79,6 @@
          wants_owns_diff/2,
          meets_target_n/2,
          diagonal_stripe/2]).
->>>>>>> 5e6e8312
 
 -define(DEF_TARGET_N, 4).
 
@@ -130,17 +100,10 @@
 claim(Ring, _, _) ->
     Members = riak_core_ring:claiming_members(Ring),
     lists:foldl(fun (Node, Ring0) ->
-<<<<<<< HEAD
-			claim_until_balanced(Ring0, Node, want, choose)
-		end,
-		Ring,
-		Members).
-=======
                         claim_until_balanced(Ring0, Node, want, choose)
                 end,
                 Ring,
                 Members).
->>>>>>> 5e6e8312
 
 %% @doc Apply the claim algorithm until a given node owns enough partitions.
 %% @param Ring Ring the algorithm is applied to.
@@ -164,17 +127,10 @@
 claim_until_balanced(Ring, Node, want, choose) ->
     NeedsIndexes = wants_claim_v2(Ring, Node),
     case NeedsIndexes of
-<<<<<<< HEAD
-	no -> Ring;
-	{yes, _NumToClaim} ->
-	    NewRing = choose_claim_v2(Ring, Node),
-	    claim_until_balanced(NewRing, Node, want, choose)
-=======
         no -> Ring;
         {yes, _NumToClaim} ->
             NewRing = choose_claim_v2(Ring, Node),
             claim_until_balanced(NewRing, Node, want, choose)
->>>>>>> 5e6e8312
     end.
 
 %% ===================================================================
@@ -251,13 +207,8 @@
     Avg = RingSize div NodeCount,
     Count = proplists:get_value(Node, Counts, 0),
     case Count < Avg of
-<<<<<<< HEAD
-	false -> no;
-	true -> {yes, Avg - Count}
-=======
         false -> no;
         true -> {yes, Avg - Count}
->>>>>>> 5e6e8312
     end.
 
 %% @doc Provide default choose parameters if none given
@@ -273,21 +224,12 @@
 
 default_choose_params(Params) ->
     case proplists:get_value(target_n_val, Params) of
-<<<<<<< HEAD
-	undefined ->
-	    TN = application:get_env(riak_core,
-				     target_n_val,
-				     ?DEF_TARGET_N),
-	    [{target_n_val, TN} | Params];
-	_ -> Params
-=======
         undefined ->
             TN = application:get_env(riak_core,
                                      target_n_val,
                                      ?DEF_TARGET_N),
             [{target_n_val, TN} | Params];
         _ -> Params
->>>>>>> 5e6e8312
     end.
 
 %% @doc Choose a partition the local node should claim.
@@ -323,86 +265,14 @@
     NodeCount = erlang:length(Active),
     %% Deltas::[node(), integer()]
     Deltas = get_deltas(RingSize,
-<<<<<<< HEAD
-			NodeCount,
-			Owners,
-			Counts),
-=======
                         NodeCount,
                         Owners,
                         Counts),
->>>>>>> 5e6e8312
     {_, Want} = lists:keyfind(Node, 1, Deltas),
     TargetN = proplists:get_value(target_n_val, Params),
     AllIndices = lists:zip(lists:seq(0, length(Owners) - 1),
 			   [Idx || {Idx, _} <- Owners]),
     EnoughNodes = (NodeCount > TargetN) or
-<<<<<<< HEAD
-		      (NodeCount == TargetN) and (RingSize rem TargetN =:= 0),
-    case EnoughNodes of
-	true ->
-	    %% If we have enough nodes to meet target_n, then we prefer to
-	    %% claim indices that are currently causing violations, and then
-	    %% fallback to indices in linear order. The filtering steps below
-	    %% will ensure no new violations are introduced.
-	    Violated = lists:flatten(find_violations(Ring,
-						     TargetN)),
-	    Violated2 = [lists:keyfind(Idx, 2, AllIndices)
-			 || Idx <- Violated],
-	    Indices = Violated2 ++ AllIndices -- Violated2;
-	false ->
-	    %% If we do not have enough nodes to meet target_n, then we prefer
-	    %% claiming the same indices that would occur during a
-	    %% re-diagonalization of the ring with target_n nodes, falling
-	    %% back to linear offsets off these preferred indices when the
-	    %% number of indices desired is less than the computed set.
-	    Padding = lists:duplicate(TargetN, undefined),
-	    Expanded = lists:sublist(Active ++ Padding, TargetN),
-	    PreferredClaim = riak_core_claim:diagonal_stripe(Ring,
-							     Expanded),
-	    PreferredNth = [begin
-				{Nth, Idx} = lists:keyfind(Idx, 2, AllIndices),
-				Nth
-			    end
-			    || {Idx, Owner} <- PreferredClaim, Owner =:= Node],
-	    Offsets = lists:seq(0,
-				RingSize div length(PreferredNth)),
-	    AllNth = lists:sublist([(X + Y) rem RingSize
-				    || Y <- Offsets, X <- PreferredNth],
-				   RingSize),
-	    Indices = [lists:keyfind(Nth, 1, AllIndices)
-		       || Nth <- AllNth]
-    end,
-    %% Filter out indices that conflict with the node's existing ownership
-    Indices2 = prefilter_violations(Ring,
-				    Node,
-				    AllIndices,
-				    Indices,
-				    TargetN,
-				    RingSize),
-    %% Claim indices from the remaining candidate set
-    Claim = select_indices(Owners,
-			   Deltas,
-			   Indices2,
-			   TargetN,
-			   RingSize),
-    Claim2 = lists:sublist(Claim, Want),
-    NewRing = lists:foldl(fun (Idx, Ring0) ->
-				  riak_core_ring:transfer_node(Idx, Node, Ring0)
-			  end,
-			  Ring,
-			  Claim2),
-    RingChanged = [] /= Claim2,
-    RingMeetsTargetN = meets_target_n(NewRing, TargetN),
-    case {RingChanged, EnoughNodes, RingMeetsTargetN} of
-	{false, _, _} ->
-	    %% Unable to claim, fallback to re-diagonalization
-	    sequential_claim(Ring, Node, TargetN);
-	{_, true, false} ->
-	    %% Failed to meet target_n, fallback to re-diagonalization
-	    sequential_claim(Ring, Node, TargetN);
-	_ -> NewRing
-=======
                       (NodeCount == TargetN) and (RingSize rem TargetN =:= 0),
     case EnoughNodes of
         true ->
@@ -467,7 +337,6 @@
             %% Failed to meet target_n, fallback to re-diagonalization
             sequential_claim(Ring, Node, TargetN);
         _ -> NewRing
->>>>>>> 5e6e8312
     end.
 
 %% @private for each node in owners return a tuple of owner and delta
@@ -487,21 +356,12 @@
     %% the most any node should own
     Max = ceiling(RingSize / NodeCount),
     ActiveDeltas = [{Member,
-<<<<<<< HEAD
-		     Count,
-		     normalise_delta(Avg - Count)}
-		    || {Member, Count} <- Counts],
-    BalancedDeltas = rebalance_deltas(ActiveDeltas,
-				      Max,
-				      RingSize),
-=======
                      Count,
                      normalise_delta(Avg - Count)}
                     || {Member, Count} <- Counts],
     BalancedDeltas = rebalance_deltas(ActiveDeltas,
                                       Max,
                                       RingSize),
->>>>>>> 5e6e8312
     add_default_deltas(Owners, BalancedDeltas, 0).
 
 %% @private a node can only claim whole partitions, but if RingSize
@@ -529,15 +389,9 @@
     AppliedDeltas = [Own + Delta
 		     || {_, Own, Delta} <- NodeDeltas],
     case lists:sum(AppliedDeltas) - RingSize of
-<<<<<<< HEAD
-	0 ->
-	    [{Node, Delta} || {Node, _Cnt, Delta} <- NodeDeltas];
-	N when N < 0 -> increase_keeps(NodeDeltas, N, Max, [])
-=======
         0 ->
             [{Node, Delta} || {Node, _Cnt, Delta} <- NodeDeltas];
         N when N < 0 -> increase_keeps(NodeDeltas, N, Max, [])
->>>>>>> 5e6e8312
     end.
 
 %% @private increases the delta for (some) nodes giving away
@@ -557,15 +411,6 @@
     when Delta < 0 ->
     WouldOwn = Own + Delta,
     Additive = case WouldOwn + 1 =< Max of
-<<<<<<< HEAD
-		   true -> 1;
-		   false -> 0
-	       end,
-    increase_keeps(Rest,
-		   N + Additive,
-		   Max,
-		   [{Node, Own + Delta + Additive} | Acc]);
-=======
                    true -> 1;
                    false -> 0
                end,
@@ -573,7 +418,6 @@
                    N + Additive,
                    Max,
                    [{Node, Own + Delta + Additive} | Acc]);
->>>>>>> 5e6e8312
 increase_keeps([NodeDelta | Rest], N, Max, Acc) ->
     increase_keeps(Rest, N, Max, [NodeDelta | Acc]).
 
@@ -595,15 +439,6 @@
     when Delta > 0 ->
     WouldOwn = Own + Delta,
     Additive = case WouldOwn + 1 =< Max of
-<<<<<<< HEAD
-		   true -> 1;
-		   false -> 0
-	       end,
-    increase_takes(Rest,
-		   N + Additive,
-		   Max,
-		   [{Node, Own, Delta + Additive} | Acc]);
-=======
                    true -> 1;
                    false -> 0
                end,
@@ -611,7 +446,6 @@
                    N + Additive,
                    Max,
                    [{Node, Own, Delta + Additive} | Acc]);
->>>>>>> 5e6e8312
 increase_takes([NodeDelta | Rest], N, Max, Acc) ->
     increase_takes(Rest, N, Max, [NodeDelta | Acc]).
 
@@ -638,27 +472,6 @@
 meets_target_n([{Part, Node} | Rest], TargetN, Index,
 	       First, Last) ->
     case lists:keytake(Node, 1, Last) of
-<<<<<<< HEAD
-	{value, {Node, LastIndex, _}, NewLast} ->
-	    if Index - LastIndex >= TargetN ->
-		   %% node repeat respects TargetN
-		   meets_target_n(Rest,
-				  TargetN,
-				  Index + 1,
-				  First,
-				  [{Node, Index, Part} | NewLast]);
-	       true ->
-		   %% violation of TargetN
-		   false
-	    end;
-	false ->
-	    %% haven't seen this node yet
-	    meets_target_n(Rest,
-			   TargetN,
-			   Index + 1,
-			   [{Node, Index} | First],
-			   [{Node, Index, Part} | Last])
-=======
         {value, {Node, LastIndex, _}, NewLast} ->
             if Index - LastIndex >= TargetN ->
                    %% node repeat respects TargetN
@@ -678,7 +491,6 @@
                            Index + 1,
                            [{Node, Index} | First],
                            [{Node, Index, Part} | Last])
->>>>>>> 5e6e8312
     end;
 meets_target_n([], TargetN, Index, First, Last) ->
     %% start through end guarantees TargetN
@@ -709,16 +521,6 @@
 
 claim_diversify(Wants, Owners, Params) ->
     TN = proplists:get_value(target_n_val,
-<<<<<<< HEAD
-			     Params,
-			     ?DEF_TARGET_N),
-    Q = length(Owners),
-    Claiming = [N || {N, W} <- Wants, W > 0],
-    {ok, NewOwners, _AM} =
-	riak_core_claim_util:construct(riak_core_claim_util:gen_complete_len(Q),
-				       Claiming,
-				       TN),
-=======
                              Params,
                              ?DEF_TARGET_N),
     Q = length(Owners),
@@ -727,7 +529,6 @@
         riak_core_claim_util:construct(riak_core_claim_util:gen_complete_len(Q),
                                        Claiming,
                                        TN),
->>>>>>> 5e6e8312
     {NewOwners, [diversified]}.
 
 %% @doc Claim nodes in seq a,b,c,a,b,c trying to handle the wraparound case to
@@ -744,13 +545,8 @@
 
 claim_diagonal(Wants, Owners, Params) ->
     TN = proplists:get_value(target_n_val,
-<<<<<<< HEAD
-			     Params,
-			     ?DEF_TARGET_N),
-=======
                              Params,
                              ?DEF_TARGET_N),
->>>>>>> 5e6e8312
     Claiming = lists:sort([N || {N, W} <- Wants, W > 0]),
     S = length(Claiming),
     Q = length(Owners),
@@ -760,17 +556,10 @@
     %% are available.
     Tail = Q - Reps * S,
     Last = case S >= TN + Tail of
-<<<<<<< HEAD
-	       true -> % If number wanted can be filled excluding first TN nodes
-		   lists:sublist(lists:nthtail(TN - Tail, Claiming), Tail);
-	       _ -> lists:sublist(Claiming, Tail)
-	   end,
-=======
                true -> % If number wanted can be filled excluding first TN nodes
                    lists:sublist(lists:nthtail(TN - Tail, Claiming), Tail);
                _ -> lists:sublist(Claiming, Tail)
            end,
->>>>>>> 5e6e8312
     {lists:flatten([lists:duplicate(Reps, Claiming), Last]),
      [diagonalized]}.
 
@@ -789,38 +578,11 @@
     RingSize = riak_core_ring:num_partitions(Ring),
     Overhang = RingSize rem NodeCount,
     HasTailViolation = Overhang > 0 andalso
-<<<<<<< HEAD
-			   Overhang < TargetN,
-=======
                            Overhang < TargetN,
->>>>>>> 5e6e8312
     Shortfall = TargetN - Overhang,
     CompleteSequences = RingSize div NodeCount,
     MaxFetchesPerSeq = NodeCount - TargetN,
     MinFetchesPerSeq = ceiling(Shortfall /
-<<<<<<< HEAD
-				   CompleteSequences),
-    CanSolveViolation = CompleteSequences * MaxFetchesPerSeq
-			    >= Shortfall,
-    Zipped = case HasTailViolation andalso CanSolveViolation
-		 of
-		 true ->
-		     Partitions = lists:sort([I
-					      || {I, _}
-						     <- riak_core_ring:all_owners(Ring)]),
-		     Nodelist = solve_tail_violations(RingSize,
-						      Nodes,
-						      Shortfall,
-						      MinFetchesPerSeq),
-		     lists:zip(Partitions, lists:flatten(Nodelist));
-		 false -> diagonal_stripe(Ring, Nodes)
-	     end,
-    lists:foldl(fun ({P, N}, Acc) ->
-			riak_core_ring:transfer_node(P, N, Acc)
-		end,
-		Ring,
-		Zipped).
-=======
                                    CompleteSequences),
     CanSolveViolation = CompleteSequences * MaxFetchesPerSeq
                             >= Shortfall,
@@ -842,7 +604,6 @@
                 end,
                 Ring,
                 Zipped).
->>>>>>> 5e6e8312
 
 %% @private every module has a ceiling function
 -spec ceiling(float()) -> integer().
@@ -850,13 +611,8 @@
 ceiling(F) ->
     T = trunc(F),
     case F - T == 0 of
-<<<<<<< HEAD
-	true -> T;
-	false -> T + 1
-=======
         true -> T;
         false -> T + 1
->>>>>>> 5e6e8312
     end.
 
 %% @private rem_fill increase the tail so that there is no wrap around
@@ -869,19 +625,11 @@
 		      MinFetchesPerSeq) ->
     StartingNode = RingSize rem length(Nodes) + 1,
     build_nodelist(RingSize,
-<<<<<<< HEAD
-		   Nodes,
-		   Shortfall,
-		   StartingNode,
-		   MinFetchesPerSeq,
-		   []).
-=======
                    Nodes,
                    Shortfall,
                    StartingNode,
                    MinFetchesPerSeq,
                    []).
->>>>>>> 5e6e8312
 
 %% @private build the node list by building tail to satisfy TargetN, then removing
 %% the added nodes from earlier segments
@@ -893,15 +641,9 @@
     %% Finished shuffling, backfill if required
     ShuffledRing = lists:flatten(Acc),
     backfill_ring(RingSize,
-<<<<<<< HEAD
-		  Nodes,
-		  (RingSize - length(ShuffledRing)) div length(Nodes),
-		  Acc);
-=======
                   Nodes,
                   (RingSize - length(ShuffledRing)) div length(Nodes),
                   Acc);
->>>>>>> 5e6e8312
 build_nodelist(RingSize, Nodes, Shortfall, NodeCounter,
 	       MinFetchesPerSeq, _Acc = []) ->
     %% Build the tail with sufficient nodes to satisfy TargetN
@@ -909,39 +651,17 @@
     LastSegLength = RingSize rem NodeCount + Shortfall,
     NewSeq = lists:sublist(Nodes, 1, LastSegLength),
     build_nodelist(RingSize,
-<<<<<<< HEAD
-		   Nodes,
-		   Shortfall,
-		   NodeCounter,
-		   MinFetchesPerSeq,
-		   NewSeq);
-=======
                    Nodes,
                    Shortfall,
                    NodeCounter,
                    MinFetchesPerSeq,
                    NewSeq);
->>>>>>> 5e6e8312
 build_nodelist(RingSize, Nodes, Shortfall, NodeCounter,
 	       MinFetchesPerSeq, Acc) ->
     %% Build rest of list, subtracting minimum of MinFetchesPerSeq, Shortfall
     %% or (NodeCount - NodeCounter) each time
     NodeCount = length(Nodes),
     NodesToRemove = min(min(MinFetchesPerSeq, Shortfall),
-<<<<<<< HEAD
-			NodeCount - NodeCounter),
-    RemovalList = lists:sublist(Nodes,
-				NodeCounter,
-				NodesToRemove),
-    NewSeq = lists:subtract(Nodes, RemovalList),
-    NewNodeCounter = NodeCounter + NodesToRemove,
-    build_nodelist(RingSize,
-		   Nodes,
-		   Shortfall - NodesToRemove,
-		   NewNodeCounter,
-		   MinFetchesPerSeq,
-		   [NewSeq | Acc]).
-=======
                         NodeCount - NodeCounter),
     RemovalList = lists:sublist(Nodes,
                                 NodeCounter,
@@ -954,7 +674,6 @@
                    NewNodeCounter,
                    MinFetchesPerSeq,
                    [NewSeq | Acc]).
->>>>>>> 5e6e8312
 
 %% @private Backfill the ring with full sequences
 -spec backfill_ring(integer(), [node()], integer(),
@@ -964,15 +683,9 @@
     Acc;
 backfill_ring(RingSize, Nodes, Remaining, Acc) ->
     backfill_ring(RingSize,
-<<<<<<< HEAD
-		  Nodes,
-		  Remaining - 1,
-		  [Nodes | Acc]).
-=======
                   Nodes,
                   Remaining - 1,
                   [Nodes | Acc]).
->>>>>>> 5e6e8312
 
 %% @doc Rebalance the expected load on nodes using a diagonal stripe.
 %% @param Ring :: Ring to rebalance.
@@ -987,17 +700,10 @@
 			 | riak_core_ring:claiming_members(Ring)]),
     Zipped = diagonal_stripe(Ring, Nodes),
     lists:foldl(fun ({P, N}, Acc) ->
-<<<<<<< HEAD
-			riak_core_ring:transfer_node(P, N, Acc)
-		end,
-		Ring,
-		Zipped).
-=======
                         riak_core_ring:transfer_node(P, N, Acc)
                 end,
                 Ring,
                 Zipped).
->>>>>>> 5e6e8312
 
 %% @doc Creates a diagonal stripw of the given nodes over the partitions of the
 %%      ring.
@@ -1012,15 +718,6 @@
     Partitions = lists:sort([I
 			     || {I, _} <- riak_core_ring:all_owners(Ring)]),
     Zipped = lists:zip(Partitions,
-<<<<<<< HEAD
-		       lists:sublist(lists:flatten(lists:duplicate(1 +
-								       length(Partitions)
-									   div
-									   length(Nodes),
-								   Nodes)),
-				     1,
-				     length(Partitions))),
-=======
                        lists:sublist(lists:flatten(lists:duplicate(1 +
                                                                        length(Partitions)
                                                                            div
@@ -1028,7 +725,6 @@
                                                                    Nodes)),
                                      1,
                                      length(Partitions))),
->>>>>>> 5e6e8312
     Zipped.
 
 %% @doc Choose a random partition for the local node.
@@ -1054,13 +750,8 @@
 
 random_choose_claim(Ring, Node, _Params) ->
     riak_core_ring:transfer_node(riak_core_ring:random_other_index(Ring),
-<<<<<<< HEAD
-				 Node,
-				 Ring).
-=======
                                  Node,
                                  Ring).
->>>>>>> 5e6e8312
 
 %% @doc For use by nodes that should not claim any partitions.
 -spec never_wants_claim(ring()) -> no.
@@ -1086,19 +777,6 @@
     Owners2 = Owners ++ Suffix,
     %% Use a sliding window to determine violations
     {Bad, _} = lists:foldl(fun (P = {Idx, Owner},
-<<<<<<< HEAD
-				{Out, Window}) ->
-				   Window2 = lists:sublist([P | Window],
-							   TargetN - 1),
-				   case lists:keyfind(Owner, 2, Window) of
-				       {PrevIdx, Owner} ->
-					   {[[PrevIdx, Idx] | Out], Window2};
-				       false -> {Out, Window2}
-				   end
-			   end,
-			   {[], []},
-			   Owners2),
-=======
                                 {Out, Window}) ->
                                    Window2 = lists:sublist([P | Window],
                                                            TargetN - 1),
@@ -1110,7 +788,6 @@
                            end,
                            {[], []},
                            Owners2),
->>>>>>> 5e6e8312
     lists:reverse(Bad).
 
 %% @private
@@ -1121,16 +798,6 @@
 get_counts(Nodes, Ring) ->
     Empty = [{Node, 0} || Node <- Nodes],
     Counts = lists:foldl(fun ({_Idx, Node}, Counts) ->
-<<<<<<< HEAD
-				 case lists:member(Node, Nodes) of
-				     true ->
-					 dict:update_counter(Node, 1, Counts);
-				     false -> Counts
-				 end
-			 end,
-			 dict:from_list(Empty),
-			 Ring),
-=======
                                  case lists:member(Node, Nodes) of
                                      true ->
                                          dict:update_counter(Node, 1, Counts);
@@ -1139,7 +806,6 @@
                          end,
                          dict:from_list(Empty),
                          Ring),
->>>>>>> 5e6e8312
     dict:to_list(Counts).
 
 %% @private
@@ -1208,36 +874,6 @@
     %% is willing to part with.  It's the subsequent partitions
     %% claimed by this node that must not break the target_n invariant.
     {Claim, _, _, _} = lists:foldl(fun ({Nth, Idx},
-<<<<<<< HEAD
-					{Out, LastNth, DeltaDT, First}) ->
-					   Owner = dict:fetch(Idx, OwnerDT),
-					   Delta = dict:fetch(Owner, DeltaDT),
-					   MeetsTN = spaced_by_n(LastNth,
-								 Nth,
-								 TargetN,
-								 RingSize),
-					   case (Delta < 0) and
-						    (First or MeetsTN)
-					       of
-					       true ->
-						   NextDeltaDT =
-						       dict:update_counter(Owner,
-									   1,
-									   DeltaDT),
-						   {[Idx | Out],
-						    Nth,
-						    NextDeltaDT,
-						    false};
-					       false ->
-						   {Out,
-						    LastNth,
-						    DeltaDT,
-						    First}
-					   end
-				   end,
-				   {[], FirstNth, dict:from_list(Deltas), true},
-				   Indices),
-=======
                                         {Out, LastNth, DeltaDT, First}) ->
                                            Owner = dict:fetch(Idx, OwnerDT),
                                            Delta = dict:fetch(Owner, DeltaDT),
@@ -1266,7 +902,6 @@
                                    end,
                                    {[], FirstNth, dict:from_list(Deltas), true},
                                    Indices),
->>>>>>> 5e6e8312
     lists:reverse(Claim).
 
 %% @private
@@ -1277,21 +912,12 @@
 
 spaced_by_n(NthA, NthB, TargetN, RingSize) ->
     case NthA > NthB of
-<<<<<<< HEAD
-	true ->
-	    NFwd = NthA - NthB,
-	    NBack = NthB - NthA + RingSize;
-	false ->
-	    NFwd = NthA - NthB + RingSize,
-	    NBack = NthB - NthA
-=======
         true ->
             NFwd = NthA - NthB,
             NBack = NthB - NthA + RingSize;
         false ->
             NFwd = NthA - NthB + RingSize,
             NBack = NthB - NthA
->>>>>>> 5e6e8312
     end,
     (NFwd >= TargetN) and (NBack >= TargetN).
 
@@ -1304,13 +930,8 @@
 
 wants_owns_diff(Wants, Owns) ->
     [case lists:keyfind(N, 1, Owns) of
-<<<<<<< HEAD
-	 {N, O} -> {N, W - O};
-	 false -> {N, W}
-=======
          {N, O} -> {N, W - O};
          false -> {N, W}
->>>>>>> 5e6e8312
      end
      || {N, W} <- Wants].
 
@@ -1339,17 +960,10 @@
 wants_counts(S, Q) ->
     Max = roundup(Q / S),
     case S * Max - Q of
-<<<<<<< HEAD
-	0 -> lists:duplicate(S, Max);
-	X ->
-	    lists:duplicate(X, Max - 1) ++
-		lists:duplicate(S - X, Max)
-=======
         0 -> lists:duplicate(S, Max);
         X ->
             lists:duplicate(X, Max - 1) ++
                 lists:duplicate(S - X, Max)
->>>>>>> 5e6e8312
     end.
 
 %% @private
@@ -1359,15 +973,9 @@
 roundup(I) when I >= 0 ->
     T = erlang:trunc(I),
     case I - T of
-<<<<<<< HEAD
-	Neg when Neg < 0 -> T;
-	Pos when Pos > 0 -> T + 1;
-	_ -> T
-=======
         Neg when Neg < 0 -> T;
         Pos when Pos > 0 -> T + 1;
         _ -> T
->>>>>>> 5e6e8312
     end.
 
 %% ===================================================================
@@ -1398,17 +1006,10 @@
     {HeadNode, RestNodes} = {hd(Nodes), tl(Nodes)},
     R0 = riak_core_ring:fresh(RingSize, HeadNode),
     RAdded = lists:foldl(fun (Node, Racc) ->
-<<<<<<< HEAD
-				 riak_core_ring:add_member(HeadNode, Racc, Node)
-			 end,
-			 R0,
-			 RestNodes),
-=======
                                  riak_core_ring:add_member(HeadNode, Racc, Node)
                          end,
                          R0,
                          RestNodes),
->>>>>>> 5e6e8312
     Diag = diagonal_stripe(RAdded, Nodes),
     {_P, N} = lists:unzip(Diag),
     N.
@@ -1422,10 +1023,6 @@
     NC = length(lists:usort(Diag)),
     Overhang = RS rem NC,
     Overhang > 0 andalso
-<<<<<<< HEAD
-	Overhang < 4. %% hardcoded target n of 4
-=======
         Overhang < 4. %% hardcoded target n of 4
->>>>>>> 5e6e8312
 
 -endif.