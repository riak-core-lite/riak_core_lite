--- conflicted
+++ resolved
@@ -754,450 +754,4 @@
     RS = length(Diag),
     NC = length(lists:usort(Diag)),
     Overhang = RS rem NC,
-<<<<<<< HEAD
-    (Overhang > 0 andalso Overhang < 4). %% hardcoded target n of 4
-
--endif.
-=======
-    Overhang > 0 andalso
-      Overhang < 4. %% hardcoded target n of 4
-
--ifdef(EQC).
-
--export([prop_claim_ensures_unique_nodes/1,
-	 prop_wants/0, prop_wants_counts/0, eqc_check/2]).
-
--include_lib("eqc/include/eqc.hrl").
-
--include_lib("eunit/include/eunit.hrl").
-
--define(QC_OUT(P),
-	eqc:on_output(fun (Str, Args) ->
-			      io:format(user, Str, Args)
-		      end,
-		      P)).
-
--define(POW_2(N), trunc(math:pow(2, N))).
-
-eqc_check(File, Prop) ->
-    {ok, Bytes} = file:read_file(File),
-    CE = binary_to_term(Bytes),
-    eqc:check(Prop, CE).
-
-test_nodes(Count) ->
-    [node() | [list_to_atom(lists:concat(["n_", N]))
-	       || N <- lists:seq(1, Count - 1)]].
-
-test_nodes(Count, StartNode) ->
-    [list_to_atom(lists:concat(["n_", N]))
-     || N <- lists:seq(StartNode, StartNode + Count)].
-
-property_claim_ensures_unique_nodes_v2_test_() ->
-    Prop = eqc:testing_time(30,
-			    ?QC_OUT((prop_claim_ensures_unique_nodes(choose_claim_v2)))),
-    {timeout, 120,
-     fun () -> ?assert((eqc:quickcheck(Prop))) end}.
-
-property_claim_ensures_unique_nodes_adding_groups_v2_test_() ->
-    Prop = eqc:testing_time(30,
-			    ?QC_OUT((prop_claim_ensures_unique_nodes_adding_groups(choose_claim_v2)))),
-    {timeout, 120,
-     fun () -> ?assert((eqc:quickcheck(Prop))) end}.
-
-property_claim_ensures_unique_nodes_adding_singly_v2_test_() ->
-    Prop = eqc:testing_time(30,
-			    ?QC_OUT((prop_claim_ensures_unique_nodes_adding_singly(choose_claim_v2)))),
-    {timeout, 120,
-     fun () -> ?assert((eqc:quickcheck(Prop))) end}.
-
-prop_claim_ensures_unique_nodes(ChooseFun) ->
-    %% NOTE: We know that this doesn't work for the case of {_, 3}.
-    %% NOTE2: uses undocumented "double_shrink", is expensive, but should get
-    %% around those case where we shrink to a non-minimal case because
-    %% some intermediate combinations of ring_size/node have no violations
-    ?FORALL({PartsPow, NodeCount},
-	    (eqc_gen:double_shrink({choose(4, 9), choose(4, 15)})),
-	    begin
-	      Nval = 3,
-	      TNval = Nval + 1,
-	      _Params = [{target_n_val, TNval}],
-	      Partitions = (?POW_2(PartsPow)),
-	      [Node0 | RestNodes] = test_nodes(NodeCount),
-	      R0 = riak_core_ring:fresh(Partitions, Node0),
-	      RAdded = lists:foldl(fun (Node, Racc) ->
-					   riak_core_ring:add_member(Node0,
-								     Racc, Node)
-				   end,
-				   R0, RestNodes),
-	      Rfinal = claim(RAdded, {?MODULE, wants_claim_v2},
-			     {?MODULE, ChooseFun}),
-	      Preflists = riak_core_ring:all_preflists(Rfinal, Nval),
-	      ImperfectPLs = orddict:to_list(lists:foldl(fun (PL,
-							      Acc) ->
-								 PLNodes =
-								     lists:usort([N
-										  || {_,
-										      N}
-											 <- PL]),
-								 case
-								   length(PLNodes)
-								     of
-								   Nval -> Acc;
-								   _ ->
-								       ordsets:add_element(PL,
-											   Acc)
-								 end
-							 end,
-							 [], Preflists)),
-	      ?WHENFAIL(begin
-			  io:format(user, "{Partitions, Nodes} {~p, ~p}~n",
-				    [Partitions, NodeCount]),
-			  io:format(user, "Owners: ~p~n",
-				    [riak_core_ring:all_owners(Rfinal)])
-			end,
-			(conjunction([{meets_target_n,
-				       equals({true, []},
-					      meets_target_n(Rfinal, TNval))},
-				      {perfect_preflists,
-				       equals([], ImperfectPLs)},
-				      {balanced_ring,
-				       balanced_ring(Partitions, NodeCount,
-						     Rfinal)}])))
-	    end).
-
-prop_claim_ensures_unique_nodes_adding_groups(ChooseFun) ->
-    %% NOTE: We know that this doesn't work for the case of {_, 3}.
-    %% NOTE2: uses undocumented "double_shrink", is expensive, but should get
-    %% around those case where we shrink to a non-minimal case because
-    %% some intermediate combinations of ring_size/node have no violations
-    ?FORALL({PartsPow, BaseNodes, AddedNodes},
-	    (eqc_gen:double_shrink({choose(4, 9), choose(2, 10),
-				    choose(2, 5)})),
-	    begin
-	      Nval = 3,
-	      TNval = Nval + 1,
-	      _Params = [{target_n_val, TNval}],
-	      Partitions = (?POW_2(PartsPow)),
-	      [Node0 | RestNodes] = test_nodes(BaseNodes),
-	      AddNodes = test_nodes(AddedNodes - 1, BaseNodes),
-	      NodeCount = BaseNodes + AddedNodes,
-	      %% io:format("Base: ~p~n",[[Node0 | RestNodes]]),
-	      %% io:format("Added: ~p~n",[AddNodes]),
-	      R0 = riak_core_ring:fresh(Partitions, Node0),
-	      RBase = lists:foldl(fun (Node, Racc) ->
-					  riak_core_ring:add_member(Node0, Racc,
-								    Node)
-				  end,
-				  R0, RestNodes),
-	      Rinterim = claim(RBase, {?MODULE, wants_claim_v2},
-			       {?MODULE, ChooseFun}),
-	      RAdded = lists:foldl(fun (Node, Racc) ->
-					   riak_core_ring:add_member(Node0,
-								     Racc, Node)
-				   end,
-				   Rinterim, AddNodes),
-	      Rfinal = claim(RAdded, {?MODULE, wants_claim_v2},
-			     {?MODULE, ChooseFun}),
-	      Preflists = riak_core_ring:all_preflists(Rfinal, Nval),
-	      ImperfectPLs = orddict:to_list(lists:foldl(fun (PL,
-							      Acc) ->
-								 PLNodes =
-								     lists:usort([N
-										  || {_,
-										      N}
-											 <- PL]),
-								 case
-								   length(PLNodes)
-								     of
-								   Nval -> Acc;
-								   _ ->
-								       ordsets:add_element(PL,
-											   Acc)
-								 end
-							 end,
-							 [], Preflists)),
-	      ?WHENFAIL(begin
-			  io:format(user, "{Partitions, Nodes} {~p, ~p}~n",
-				    [Partitions, NodeCount]),
-			  io:format(user, "Owners: ~p~n",
-				    [riak_core_ring:all_owners(Rfinal)])
-			end,
-			(conjunction([{meets_target_n,
-				       equals({true, []},
-					      meets_target_n(Rfinal, TNval))},
-				      {perfect_preflists,
-				       equals([], ImperfectPLs)},
-				      {balanced_ring,
-				       balanced_ring(Partitions, NodeCount,
-						     Rfinal)}])))
-	    end).
-
-prop_claim_ensures_unique_nodes_adding_singly(ChooseFun) ->
-    %% NOTE: We know that this doesn't work for the case of {_, 3}.
-    %% NOTE2: uses undocumented "double_shrink", is expensive, but should get
-    %% around those case where we shrink to a non-minimal case because
-    %% some intermediate combinations of ring_size/node have no violations
-    ?FORALL({PartsPow, NodeCount},
-	    (eqc_gen:double_shrink({choose(4, 9), choose(4, 15)})),
-	    begin
-	      Nval = 3,
-	      TNval = Nval + 1,
-	      Params = [{target_n_val, TNval}],
-	      Partitions = (?POW_2(PartsPow)),
-	      [Node0 | RestNodes] = test_nodes(NodeCount),
-	      R0 = riak_core_ring:fresh(Partitions, Node0),
-	      Rfinal = lists:foldl(fun (Node, Racc) ->
-					   Racc0 =
-					       riak_core_ring:add_member(Node0,
-									 Racc,
-									 Node),
-					   %% TODO which is it? Claim or ChooseFun??
-					   %%claim(Racc0, {?MODULE, wants_claim_v2},
-					   %%             {?MODULE, ChooseFun})
-					   (?MODULE):ChooseFun(Racc0, Node,
-							       Params)
-				   end,
-				   R0, RestNodes),
-	      Preflists = riak_core_ring:all_preflists(Rfinal, Nval),
-	      ImperfectPLs = orddict:to_list(lists:foldl(fun (PL,
-							      Acc) ->
-								 PLNodes =
-								     lists:usort([N
-										  || {_,
-										      N}
-											 <- PL]),
-								 case
-								   length(PLNodes)
-								     of
-								   Nval -> Acc;
-								   _ ->
-								       ordsets:add_element(PL,
-											   Acc)
-								 end
-							 end,
-							 [], Preflists)),
-	      ?WHENFAIL(begin
-			  io:format(user, "{Partitions, Nodes} {~p, ~p}~n",
-				    [Partitions, NodeCount]),
-			  io:format(user, "Owners: ~p~n",
-				    [riak_core_ring:all_owners(Rfinal)])
-			end,
-			(conjunction([{meets_target_n,
-				       equals({true, []},
-					      meets_target_n(Rfinal, TNval))},
-				      {perfect_preflists,
-				       equals([], ImperfectPLs)},
-				      {balanced_ring,
-				       balanced_ring(Partitions, NodeCount,
-						     Rfinal)}])))
-	    end).
-
-%% @private check that no node claims more than it should
--spec balanced_ring(RingSize :: integer(),
-		    NodeCount :: integer(),
-		    riak_core_ring:riak_core_ring()) -> boolean().
-
-balanced_ring(RingSize, NodeCount, Ring) ->
-    TargetClaim = ceiling(RingSize / NodeCount),
-    MinClaim = RingSize div NodeCount,
-    AllOwners0 = riak_core_ring:all_owners(Ring),
-    AllOwners = lists:keysort(2, AllOwners0),
-    {BalancedMax, AccFinal} = lists:foldl(fun ({_Part,
-						Node},
-					       {_Balanced, [{Node, Cnt} | Acc]})
-						  when Cnt >= TargetClaim ->
-						  {false,
-						   [{Node, Cnt + 1} | Acc]};
-					      ({_Part, Node},
-					       {Balanced,
-						[{Node, Cnt} | Acc]}) ->
-						  {Balanced,
-						   [{Node, Cnt + 1} | Acc]};
-					      ({_Part, NewNode},
-					       {Balanced, Acc}) ->
-						  {Balanced,
-						   [{NewNode, 1} | Acc]}
-					  end,
-					  {true, []}, AllOwners),
-    BalancedMin = lists:all(fun ({_Node, Cnt}) ->
-				    Cnt >= MinClaim
-			    end,
-			    AccFinal),
-    case BalancedMax andalso BalancedMin of
-      true -> true;
-      false -> {TargetClaim, MinClaim, lists:sort(AccFinal)}
-    end.
-
-wants_counts_test() ->
-    ?assert((eqc:quickcheck(?QC_OUT((prop_wants_counts()))))).
-
-prop_wants_counts() ->
-    ?FORALL({S, Q}, {large_pos(100), large_pos(100000)},
-	    begin
-	      Wants = wants_counts(S, Q),
-	      conjunction([{len, equals(S, length(Wants))},
-			   {sum, equals(Q, lists:sum(Wants))}])
-	    end).
-
-wants_test() ->
-    ?assert((eqc:quickcheck(?QC_OUT((prop_wants()))))).
-
-prop_wants() ->
-    ?FORALL({NodeStatus, Q},
-	    {?SUCHTHAT(L,
-		       (non_empty(list(elements([leaving, joining])))),
-		       (lists:member(joining, L))),
-	     ?LET(X, (choose(1, 16)), (trunc(math:pow(2, X))))},
-	    begin
-	      R0 = riak_core_ring:fresh(Q, tnode(1)),
-	      {_, R2, Active} = lists:foldl(fun (S, {I, R1, A1}) ->
-						    N = tnode(I),
-						    case S of
-						      joining ->
-							  {I + 1,
-							   riak_core_ring:add_member(N,
-										     R1,
-										     N),
-							   [N | A1]};
-						      _ ->
-							  {I + 1,
-							   riak_core_ring:leave_member(N,
-										       R1,
-										       N),
-							   A1}
-						    end
-					    end,
-					    {1, R0, []}, NodeStatus),
-	      Wants = wants(R2),
-	      %% Check any non-claiming nodes are set to 0
-	      %% Check all nodes are present
-	      {ActiveWants, InactiveWants} = lists:partition(fun ({N,
-								   _W}) ->
-								     lists:member(N,
-										  Active)
-							     end,
-							     Wants),
-	      ActiveSum = lists:sum([W || {_, W} <- ActiveWants]),
-	      InactiveSum = lists:sum([W || {_, W} <- InactiveWants]),
-	      ?WHENFAIL(begin
-			  io:format(user, "NodeStatus: ~p\n", [NodeStatus]),
-			  io:format(user, "Active: ~p\n", [Active]),
-			  io:format(user, "Q: ~p\n", [Q]),
-			  io:format(user, "Wants: ~p\n", [Wants]),
-			  io:format(user, "ActiveWants: ~p\n", [ActiveWants]),
-			  io:format(user, "InactiveWants: ~p\n",
-				    [InactiveWants])
-			end,
-			(conjunction([{wants,
-				       equals(length(Wants),
-					      length(NodeStatus))},
-				      {active, equals(Q, ActiveSum)},
-				      {inactive, equals(0, InactiveSum)}])))
-	    end).
-
-%% Large positive integer between 1 and Max
-large_pos(Max) ->
-    ?LET(X, (largeint()), (1 + abs(X) rem Max)).
-
-take_idxs_test() ->
-    ?assert((eqc:quickcheck(?QC_OUT((prop_take_idxs()))))).
-
-prop_take_idxs() ->
-    ?FORALL({OwnersSeed, CIdxsSeed, ExchangesSeed, TNSeed},
-	    {non_empty(list(largeint())),  % [OwnerSeed]
-	     non_empty(list(largeint())),  % [CIdxSeed]
-	     non_empty(list({int(), int()})), % {GiveSeed, TakeSeed}
-	     int()}, % TNSeed
-	    begin
-	      %% Generate Nis - duplicate owners seed to make sure Q > S
-	      S = length(ExchangesSeed),
-	      Dup = roundup(S / length(OwnersSeed)),
-	      Owners = lists:flatten(lists:duplicate(Dup,
-						     [tnode(abs(OwnerSeed) rem
-							      S)
-						      || OwnerSeed
-							     <- OwnersSeed])),
-	      Q = length(Owners),
-	      TN = 1 + abs(TNSeed),
-	      Ownership0 = orddict:from_list([{tnode(I), []}
-					      || I <- lists:seq(0, S - 1)]),
-	      Ownership = lists:foldl(fun ({I, O}, A) ->
-					      orddict:append_list(O, [I], A)
-				      end,
-				      Ownership0,
-				      lists:zip(lists:seq(0, Q - 1), Owners)),
-	      NIs = [{Node, undefined, Owned}
-		     || {Node, Owned} <- Ownership],
-	      %% Generate claimable indices
-	      CIdxs = ordsets:from_list([abs(Idx) rem Q
-					 || Idx <- CIdxsSeed]),
-	      %% io:format(user, "ExchangesSeed (~p): ~p\n", [length(ExchangesSeed),
-	      %%                                              ExchangesSeed]),
-	      %% io:format(user, "NIs (~p): ~p\n", [length(NIs), NIs]),
-	      %% Generate exchanges
-	      Exchanges = [{Node,  % node name
-			    abs(GiveSeed) rem
-			      (length(OIdxs) + 1), % maximum indices to give
-			    abs(TakeSeed) rem (Q + 1), % maximum indices to take
-			    CIdxs} % indices that can be claimed by node
-			   || {{Node, _Want, OIdxs}, {GiveSeed, TakeSeed}}
-				  <- lists:zip(NIs, ExchangesSeed)],
-	      %% Fire the test
-	      NIs2 = take_idxs(Exchanges, NIs, Q, TN),
-	      %% Check All nodes are still in NIs
-	      %% Check that no node lost more than it wanted to give
-	      ?WHENFAIL(begin
-			  io:format(user, "Exchanges:\n~p\n", [Exchanges]),
-			  io:format(user, "NIs:\n~p\n", [NIs]),
-			  io:format(user, "NIs2:\n~p\n", [NIs2]),
-			  io:format(user, "Q: ~p\nTN: ~p\n", [Q, TN])
-			end,
-			(check_deltas(Exchanges, NIs, NIs2, Q,
-				      TN)))                   %% conjunction([{len, equals(length(NIs), length(NIs2))},
-							      %%              {delta, check_deltas(Exchanges, NIs, NIs2, Q, TN)}]))
-	    end).
-
-tnode(I) -> list_to_atom("n" ++ integer_to_list(I)).
-
-%% Check that no node gained more than it wanted to take
-%% Check that none of the nodes took more partitions than allowed
-%% Check that no nodes violate target N
-check_deltas(Exchanges, Before, After, Q, TN) ->
-    conjunction(lists:flatten([begin
-				 Gave = length(OIdxs1 --
-						 OIdxs2), % in original and not new
-				 Took = length(OIdxs2 -- OIdxs1),
-				 V1 = count_violations(OIdxs1, Q, TN),
-				 V2 = count_violations(OIdxs2, Q, TN),
-				 [{{give, Node, Gave, Give}, Gave =< Give},
-				  {{take, Node, Took, Take}, Took =< Take},
-				  {{valid, Node, V1, V2},
-				   V2 == 0 orelse
-				     V1 > 0
-				       orelse % check no violations if there were not before
-				       OIdxs1 ==
-					 []}] % or the node held no indices so violation was impossible
-			       end
-			       || {{Node, Give, Take, _CIdxs},
-				   {Node, _Want1, OIdxs1},
-				   {Node, _Want2, OIdxs2}}
-				      <- lists:zip3(lists:sort(Exchanges),
-						    lists:sort(Before),
-						    lists:sort(After))])).
-
-count_violations([], _Q, _TN) -> 0;
-count_violations(Idxs, Q, TN) ->
-    SOIdxs = lists:sort(Idxs),
-    {_, Violations} = lists:foldl(fun (This, {Last, Vs}) ->
-					  case Last - This >= TN of
-					    true -> {This, Vs};
-					    _ -> {This, Vs + 1}
-					  end
-				  end,
-				  {Q + hd(SOIdxs), 0}, lists:reverse(SOIdxs)),
-    Violations.
-
--endif. % EQC
-
--endif. % TEST
->>>>>>> 19f807cb
+    (Overhang > 0 andalso Overhang < 4). %% hardcoded target n of 4