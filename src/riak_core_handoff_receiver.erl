%% -------------------------------------------------------------------
%%
%% Copyright (c) 2007-2012 Basho Technologies, Inc.  All Rights Reserved.
%%
%% This file is provided to you under the Apache License,
%% Version 2.0 (the "License"); you may not use this file
%% except in compliance with the License.  You may obtain
%% a copy of the License at
%%
%%   http://www.apache.org/licenses/LICENSE-2.0
%%
%% Unless required by applicable law or agreed to in writing,
%% software distributed under the License is distributed on an
%% "AS IS" BASIS, WITHOUT WARRANTIES OR CONDITIONS OF ANY
%% KIND, either express or implied.  See the License for the
%% specific language governing permissions and limitations
%% under the License.
%%
%% -------------------------------------------------------------------

%% @doc incoming data handler for TCP-based handoff

-module(riak_core_handoff_receiver).

-include("riak_core_handoff.hrl").

-behaviour(gen_server).

-export([start_link/0,
<<<<<<< HEAD
	 set_socket/2,
	 supports_batching/0]).

-export([init/1,
	 handle_call/3,
	 handle_cast/2,
	 handle_info/2,
	 terminate/2,
	 code_change/3]).

-record(state,
	{sock :: port() | undefined,
	 peer :: term(),
	 recv_timeout_len :: non_neg_integer(),
	 vnode_timeout_len :: non_neg_integer(),
	 partition :: non_neg_integer() | undefined,
	 vnode_mod = riak_kv_vnode :: module(),
	 vnode :: pid() | undefined,
	 count = 0 :: non_neg_integer()}).
=======
         set_socket/2,
         supports_batching/0]).

-export([init/1,
         handle_call/3,
         handle_cast/2,
         handle_info/2,
         terminate/2,
         code_change/3]).

-record(state,
        {sock :: port() | undefined,
         peer :: term(),
         recv_timeout_len :: non_neg_integer(),
         vnode_timeout_len :: non_neg_integer(),
         partition :: non_neg_integer() | undefined,
         vnode_mod = riak_kv_vnode :: module(),
         vnode :: pid() | undefined,
         count = 0 :: non_neg_integer()}).
>>>>>>> 5e6e8312

-type state() :: #state{}.

%% set the TCP receive timeout to five minutes to be conservative.
-define(RECV_TIMEOUT, 300000).

%% set the timeout for the vnode to process the handoff_data msg to 60s
-define(VNODE_TIMEOUT, 60000).

%% @doc Starts the receiver server.
%% @see gen_server:start_link/3.
-spec start_link() -> {ok, pid()} |
<<<<<<< HEAD
		      ignore |
		      {error, {already_started, pid()} | term()}.
=======
                      ignore |
                      {error, {already_started, pid()} | term()}.
>>>>>>> 5e6e8312

start_link() -> gen_server:start_link(?MODULE, [], []).

%% @doc Set the socket to listen to.
%% @param Pid Process ID of the receiver.
%% @param Socket Socket to listen to.
%% @returns `ok'.
-spec set_socket(Pid :: pid(),
		 Socket :: inet:socket()) -> ok.

set_socket(Pid, Socket) ->
    gen_server:call(Pid, {set_socket, Socket}).

%% @doc CHeck if the receiver supports batching. Currently every receiver
%%      supports batching.
-spec supports_batching() -> true.

supports_batching() -> true.

%% @doc Callback for {@link gen_server:start_link/3}. Sets the default timeouts.
-spec init([]) -> {ok, state()}.

init([]) ->
    {ok,
     #state{recv_timeout_len =
<<<<<<< HEAD
		application:get_env(riak_core,
				    handoff_receive_timeout,
				    ?RECV_TIMEOUT),
	    vnode_timeout_len =
		application:get_env(riak_core,
				    handoff_receive_vnode_timeout,
				    ?VNODE_TIMEOUT)}}.
=======
                application:get_env(riak_core,
                                    handoff_receive_timeout,
                                    ?RECV_TIMEOUT),
            vnode_timeout_len =
                application:get_env(riak_core,
                                    handoff_receive_vnode_timeout,
                                    ?VNODE_TIMEOUT)}}.
>>>>>>> 5e6e8312

%% @doc Callback for {@link gen_server:call/3}.
-spec handle_call(Msg :: {set_socket, inet:socket()},
		  From :: {pid(), term()}, State :: state()) -> {reply,
								 ok, state()}.

handle_call({set_socket, Socket0}, _From, State) ->
    SockOpts = [{active, once}, {packet, 4}, {header, 1}],
    ok = inet:setopts(Socket0, SockOpts),
    Peer = safe_peername(Socket0, inet),
    Socket = Socket0,
    {reply, ok, State#state{sock = Socket, peer = Peer}}.

%% @doc Callback for {@link gen_server}. Handles tcp messages.
-spec handle_info(Msg :: term(),
		  State :: state()) -> {stop, normal, state()} |
				       {noreply, state(), non_neg_integer()}.

handle_info({tcp_closed, _Socket},
	    State = #state{partition = Partition, count = Count,
			   peer = Peer}) ->
    logger:info("Handoff receiver for partition ~p exited "
		"after processing ~p objects from ~p",
		[Partition, Count, Peer]),
    {stop, normal, State};
handle_info({tcp_error, _Socket, Reason},
	    State = #state{partition = Partition, count = Count,
			   peer = Peer}) ->
    logger:info("Handoff receiver for partition ~p exited "
		"after processing ~p objects from ~p: "
		"TCP error ~p",
		[Partition, Count, Peer, Reason]),
    {stop, normal, State};
handle_info({tcp, Socket, Data}, State) ->
    [MsgType | MsgData] = Data,
    case catch process_message(MsgType, MsgData, State) of
<<<<<<< HEAD
	{'EXIT', Reason} ->
	    logger:error("Handoff receiver for partition ~p exited "
			 "abnormally after processing ~p objects "
			 "from ~p: ~p",
			 [State#state.partition,
			  State#state.count,
			  State#state.peer,
			  Reason]),
	    {stop, normal, State};
	NewState when is_record(NewState, state) ->
	    inet:setopts(Socket, [{active, once}]),
	    {noreply, NewState, State#state.recv_timeout_len}
    end;
handle_info(timeout, State) ->
    logger:error("Handoff receiver for partition ~p timed "
		 "out after processing ~p objects from "
		 "~p.",
		 [State#state.partition,
		  State#state.count,
		  State#state.peer]),
=======
        {'EXIT', Reason} ->
            logger:error("Handoff receiver for partition ~p exited "
                         "abnormally after processing ~p objects "
                         "from ~p: ~p",
                         [State#state.partition,
                          State#state.count,
                          State#state.peer,
                          Reason]),
            {stop, normal, State};
        NewState when is_record(NewState, state) ->
            inet:setopts(Socket, [{active, once}]),
            {noreply, NewState, State#state.recv_timeout_len}
    end;
handle_info(timeout, State) ->
    logger:error("Handoff receiver for partition ~p timed "
                 "out after processing ~p objects from "
                 "~p.",
                 [State#state.partition,
                  State#state.count,
                  State#state.peer]),
>>>>>>> 5e6e8312
    {stop, normal, State}.

%% @private
%% @doc Process incoming tcp messages. If the message leads to an error,
%%      {@link erlang:exit/1} is called.
%% @param MsgType Code for the type of message.
%% @param MsgData Binary encoding of data.
%% @param State Current state.
%% @returns The updated state after the message has been processed.
-spec process_message(MsgType :: integer(),
		      MsgData :: binary(), State :: state()) -> state().

process_message(?PT_MSG_INIT, MsgData,
		State = #state{vnode_mod = VNodeMod, peer = Peer}) ->
    <<Partition:160/integer>> = MsgData,
    logger:info("Receiving handoff data for partition "
		"~p:~p from ~p",
		[VNodeMod, Partition, Peer]),
    {ok, VNode} =
	riak_core_vnode_master:get_vnode_pid(Partition,
					     VNodeMod),
    Data = [{mod_src_tgt, {VNodeMod, undefined, Partition}},
	    {vnode_pid, VNode}],
    riak_core_handoff_manager:set_recv_data(self(), Data),
    State#state{partition = Partition, vnode = VNode};
process_message(?PT_MSG_BATCH, MsgData, State) ->
    lists:foldl(fun (Obj, StateAcc) ->
<<<<<<< HEAD
			process_message(?PT_MSG_OBJ, Obj, StateAcc)
		end,
		State,
		binary_to_term(MsgData));
process_message(?PT_MSG_OBJ, MsgData,
		State = #state{vnode = VNode, count = Count,
			       vnode_timeout_len = VNodeTimeout}) ->
    try riak_core_vnode:handoff_data(VNode,
				     MsgData,
				     VNodeTimeout)
    of
	ok -> State#state{count = Count + 1};
	E = {error, _} -> exit(E)
    catch
	exit:{timeout, _} ->
	    exit({error,
		  {vnode_timeout,
		   VNodeTimeout,
		   size(MsgData),
		   binary:part(MsgData, {0, min(size(MsgData), 128)})}})
=======
                        process_message(?PT_MSG_OBJ, Obj, StateAcc)
                end,
                State,
                binary_to_term(MsgData));
process_message(?PT_MSG_OBJ, MsgData,
                State = #state{vnode = VNode, count = Count,
                               vnode_timeout_len = VNodeTimeout}) ->
    try riak_core_vnode:handoff_data(VNode,
                                     MsgData,
                                     VNodeTimeout)
    of
        ok -> State#state{count = Count + 1};
        E = {error, _} -> exit(E)
    catch
        exit:{timeout, _} ->
            exit({error,
                  {vnode_timeout,
                   VNodeTimeout,
                   size(MsgData),
                   binary:part(MsgData, {0, min(size(MsgData), 128)})}})
>>>>>>> 5e6e8312
    end;
process_message(?PT_MSG_OLDSYNC, MsgData,
		State = #state{sock = Socket}) ->
    gen_tcp:send(Socket, <<(?PT_MSG_OLDSYNC):8, "sync">>),
    <<VNodeModBin/binary>> = MsgData,
    VNodeMod = binary_to_atom(VNodeModBin, utf8),
    State#state{vnode_mod = VNodeMod};
process_message(?PT_MSG_SYNC, _MsgData,
		State = #state{sock = Socket}) ->
    gen_tcp:send(Socket, <<(?PT_MSG_SYNC):8, "sync">>),
    State;
process_message(?PT_MSG_VERIFY_NODE, ExpectedName,
		State = #state{sock = Socket, peer = Peer}) ->
    case binary_to_term(ExpectedName) of
<<<<<<< HEAD
	_Node when _Node =:= node() ->
	    gen_tcp:send(Socket, <<(?PT_MSG_VERIFY_NODE):8>>),
	    State;
	Node ->
	    logger:error("Handoff from ~p expects us to be ~s "
			 "but we are ~s.",
			 [Peer, Node, node()]),
	    exit({error, {wrong_node, Node}})
=======
        _Node when _Node =:= node() ->
            gen_tcp:send(Socket, <<(?PT_MSG_VERIFY_NODE):8>>),
            State;
        Node ->
            logger:error("Handoff from ~p expects us to be ~s "
                         "but we are ~s.",
                         [Peer, Node, node()]),
            exit({error, {wrong_node, Node}})
>>>>>>> 5e6e8312
    end;
process_message(?PT_MSG_CONFIGURE, MsgData, State) ->
    ConfProps = binary_to_term(MsgData),
    State#state{vnode_mod =
		    proplists:get_value(vnode_mod, ConfProps),
		partition = proplists:get_value(partition, ConfProps)};
process_message(_, _MsgData,
		State = #state{sock = Socket}) ->
    gen_tcp:send(Socket,
		 <<(?PT_MSG_UNKNOWN):8, "unknown_msg">>),
    State.

%% @doc Callback for {@link gen_server:cast/2}. Not implemented.
-spec handle_cast(Msg :: term(),
		  State :: state()) -> {noreply, state()}.

handle_cast(_Msg, State) -> {noreply, State}.

%% @doc Callback for {@link gen_server:stop/1}. Not implemented.
-spec terminate(Reason :: term(),
		State :: state()) -> ok.

terminate(_Reason, _State) -> ok.

%% @doc Callback for {@link gen_server}. Not implemented.
-spec code_change(OldVsn :: term() | {down, term()},
		  State :: state(), Extra :: term()) -> {ok, state()}.

code_change(_OldVsn, State, _Extra) -> {ok, State}.

%% @private
%% @doc Transforms a socket to a safe peername via a module's callback function.
%% @param Skt Socket to create the peername for.
%% @param Module Module creating the peername.
%% @returns Tuple containing the IP address as a string and port as an integer.
-spec safe_peername(Skt :: inet:socket(),
		    Module :: module()) -> {string(), integer()} |
					   {unknown, unknown}.

safe_peername(Skt, Module) ->
    case Module:peername(Skt) of
<<<<<<< HEAD
	{ok, {Host, Port}} -> {inet_parse:ntoa(Host), Port};
	_ ->
	    {unknown,
	     unknown}                  % Real info is {Addr, Port}
=======
        {ok, {Host, Port}} -> {inet_parse:ntoa(Host), Port};
        _ ->
            {unknown,
             unknown}                  % Real info is {Addr, Port}
>>>>>>> 5e6e8312
    end.<|MERGE_RESOLUTION|>--- conflicted
+++ resolved
@@ -27,27 +27,6 @@
 -behaviour(gen_server).
 
 -export([start_link/0,
-<<<<<<< HEAD
-	 set_socket/2,
-	 supports_batching/0]).
-
--export([init/1,
-	 handle_call/3,
-	 handle_cast/2,
-	 handle_info/2,
-	 terminate/2,
-	 code_change/3]).
-
--record(state,
-	{sock :: port() | undefined,
-	 peer :: term(),
-	 recv_timeout_len :: non_neg_integer(),
-	 vnode_timeout_len :: non_neg_integer(),
-	 partition :: non_neg_integer() | undefined,
-	 vnode_mod = riak_kv_vnode :: module(),
-	 vnode :: pid() | undefined,
-	 count = 0 :: non_neg_integer()}).
-=======
          set_socket/2,
          supports_batching/0]).
 
@@ -67,7 +46,6 @@
          vnode_mod = riak_kv_vnode :: module(),
          vnode :: pid() | undefined,
          count = 0 :: non_neg_integer()}).
->>>>>>> 5e6e8312
 
 -type state() :: #state{}.
 
@@ -80,13 +58,8 @@
 %% @doc Starts the receiver server.
 %% @see gen_server:start_link/3.
 -spec start_link() -> {ok, pid()} |
-<<<<<<< HEAD
-		      ignore |
-		      {error, {already_started, pid()} | term()}.
-=======
                       ignore |
                       {error, {already_started, pid()} | term()}.
->>>>>>> 5e6e8312
 
 start_link() -> gen_server:start_link(?MODULE, [], []).
 
@@ -112,15 +85,6 @@
 init([]) ->
     {ok,
      #state{recv_timeout_len =
-<<<<<<< HEAD
-		application:get_env(riak_core,
-				    handoff_receive_timeout,
-				    ?RECV_TIMEOUT),
-	    vnode_timeout_len =
-		application:get_env(riak_core,
-				    handoff_receive_vnode_timeout,
-				    ?VNODE_TIMEOUT)}}.
-=======
                 application:get_env(riak_core,
                                     handoff_receive_timeout,
                                     ?RECV_TIMEOUT),
@@ -128,7 +92,6 @@
                 application:get_env(riak_core,
                                     handoff_receive_vnode_timeout,
                                     ?VNODE_TIMEOUT)}}.
->>>>>>> 5e6e8312
 
 %% @doc Callback for {@link gen_server:call/3}.
 -spec handle_call(Msg :: {set_socket, inet:socket()},
@@ -165,28 +128,6 @@
 handle_info({tcp, Socket, Data}, State) ->
     [MsgType | MsgData] = Data,
     case catch process_message(MsgType, MsgData, State) of
-<<<<<<< HEAD
-	{'EXIT', Reason} ->
-	    logger:error("Handoff receiver for partition ~p exited "
-			 "abnormally after processing ~p objects "
-			 "from ~p: ~p",
-			 [State#state.partition,
-			  State#state.count,
-			  State#state.peer,
-			  Reason]),
-	    {stop, normal, State};
-	NewState when is_record(NewState, state) ->
-	    inet:setopts(Socket, [{active, once}]),
-	    {noreply, NewState, State#state.recv_timeout_len}
-    end;
-handle_info(timeout, State) ->
-    logger:error("Handoff receiver for partition ~p timed "
-		 "out after processing ~p objects from "
-		 "~p.",
-		 [State#state.partition,
-		  State#state.count,
-		  State#state.peer]),
-=======
         {'EXIT', Reason} ->
             logger:error("Handoff receiver for partition ~p exited "
                          "abnormally after processing ~p objects "
@@ -207,7 +148,6 @@
                  [State#state.partition,
                   State#state.count,
                   State#state.peer]),
->>>>>>> 5e6e8312
     {stop, normal, State}.
 
 %% @private
@@ -235,28 +175,6 @@
     State#state{partition = Partition, vnode = VNode};
 process_message(?PT_MSG_BATCH, MsgData, State) ->
     lists:foldl(fun (Obj, StateAcc) ->
-<<<<<<< HEAD
-			process_message(?PT_MSG_OBJ, Obj, StateAcc)
-		end,
-		State,
-		binary_to_term(MsgData));
-process_message(?PT_MSG_OBJ, MsgData,
-		State = #state{vnode = VNode, count = Count,
-			       vnode_timeout_len = VNodeTimeout}) ->
-    try riak_core_vnode:handoff_data(VNode,
-				     MsgData,
-				     VNodeTimeout)
-    of
-	ok -> State#state{count = Count + 1};
-	E = {error, _} -> exit(E)
-    catch
-	exit:{timeout, _} ->
-	    exit({error,
-		  {vnode_timeout,
-		   VNodeTimeout,
-		   size(MsgData),
-		   binary:part(MsgData, {0, min(size(MsgData), 128)})}})
-=======
                         process_message(?PT_MSG_OBJ, Obj, StateAcc)
                 end,
                 State,
@@ -277,7 +195,6 @@
                    VNodeTimeout,
                    size(MsgData),
                    binary:part(MsgData, {0, min(size(MsgData), 128)})}})
->>>>>>> 5e6e8312
     end;
 process_message(?PT_MSG_OLDSYNC, MsgData,
 		State = #state{sock = Socket}) ->
@@ -292,16 +209,6 @@
 process_message(?PT_MSG_VERIFY_NODE, ExpectedName,
 		State = #state{sock = Socket, peer = Peer}) ->
     case binary_to_term(ExpectedName) of
-<<<<<<< HEAD
-	_Node when _Node =:= node() ->
-	    gen_tcp:send(Socket, <<(?PT_MSG_VERIFY_NODE):8>>),
-	    State;
-	Node ->
-	    logger:error("Handoff from ~p expects us to be ~s "
-			 "but we are ~s.",
-			 [Peer, Node, node()]),
-	    exit({error, {wrong_node, Node}})
-=======
         _Node when _Node =:= node() ->
             gen_tcp:send(Socket, <<(?PT_MSG_VERIFY_NODE):8>>),
             State;
@@ -310,7 +217,6 @@
                          "but we are ~s.",
                          [Peer, Node, node()]),
             exit({error, {wrong_node, Node}})
->>>>>>> 5e6e8312
     end;
 process_message(?PT_MSG_CONFIGURE, MsgData, State) ->
     ConfProps = binary_to_term(MsgData),
@@ -352,15 +258,8 @@
 
 safe_peername(Skt, Module) ->
     case Module:peername(Skt) of
-<<<<<<< HEAD
-	{ok, {Host, Port}} -> {inet_parse:ntoa(Host), Port};
-	_ ->
-	    {unknown,
-	     unknown}                  % Real info is {Addr, Port}
-=======
         {ok, {Host, Port}} -> {inet_parse:ntoa(Host), Port};
         _ ->
             {unknown,
              unknown}                  % Real info is {Addr, Port}
->>>>>>> 5e6e8312
     end.