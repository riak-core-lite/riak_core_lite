%% This file is provided to you under the Apache License,
%% Version 2.0 (the "License"); you may not use this file
%% except in compliance with the License.  You may obtain
%% a copy of the License at
%%
%%   http://www.apache.org/licenses/LICENSE-2.0
%%
%% Unless required by applicable law or agreed to in writing,
%% software distributed under the License is distributed on an
%% "AS IS" BASIS, WITHOUT WARRANTIES OR CONDITIONS OF ANY
%% KIND, either express or implied.  See the License for the
%% specific language governing permissions and limitations
%% under the License.

%% Copyright (c) 2007-2015 Basho Technologies, Inc.  All Rights Reserved.

-module(riak_core_ring_handler).

-behaviour(gen_event).

%% gen_event callbacks
-export([init/1,
<<<<<<< HEAD
	 handle_event/2,
	 handle_call/2,
	 handle_info/2,
	 terminate/2,
	 code_change/3]).
=======
         handle_event/2,
         handle_call/2,
         handle_info/2,
         terminate/2,
         code_change/3]).
>>>>>>> 5e6e8312

-export([ensure_vnodes_started/1]).

-record(state, {}).

%% ===================================================================
%% gen_event callbacks
%% ===================================================================

init([]) ->
    %% Pull the initial ring and make sure all vnodes are started
    {ok, Ring} = riak_core_ring_manager:get_my_ring(),
    ensure_vnodes_started(Ring),
    {ok, #state{}}.

handle_event({ring_update, Ring}, State) ->
    maybe_start_vnode_proxies(Ring),
    maybe_stop_vnode_proxies(Ring),
    {ok, State}.

handle_call(_Event, State) -> {ok, ok, State}.

handle_info(_Info, State) -> {ok, State}.

terminate(_Reason, _State) -> ok.

code_change(_OldVsn, State, _Extra) -> {ok, State}.

%% ===================================================================
%% Internal functions
%% ===================================================================

ensure_vnodes_started(Ring) ->
    case riak_core:vnode_modules() of
<<<<<<< HEAD
	[] -> ok;
	AppMods ->
	    case ensure_vnodes_started(AppMods, Ring, []) of
		[] ->
		    Ready = riak_core_ring:ring_ready(Ring),
		    FutureIndices = riak_core_ring:future_indices(Ring,
								  node()),
		    Status = riak_core_ring:member_status(Ring, node()),
		    case {Ready, FutureIndices, Status} of
			{true, [], leaving} ->
			    case ready_to_exit(AppMods) of
				true ->
				    exit_ring_trans(),
				    maybe_shutdown(Ring);
				false -> ok
			    end;
			{_, _, invalid} ->
			    riak_core_ring_manager:refresh_my_ring();
			{_, _, exiting} ->
			    %% Deliberately do nothing.
			    ok;
			{_, _, _} -> ok
		    end;
		_ -> ok
	    end
=======
        [] -> ok;
        AppMods ->
            case ensure_vnodes_started(AppMods, Ring, []) of
                [] ->
                    Ready = riak_core_ring:ring_ready(Ring),
                    FutureIndices = riak_core_ring:future_indices(Ring,
                                                                  node()),
                    Status = riak_core_ring:member_status(Ring, node()),
                    case {Ready, FutureIndices, Status} of
                        {true, [], leaving} ->
                            case ready_to_exit(AppMods) of
                                true ->
                                    exit_ring_trans(),
                                    maybe_shutdown(Ring);
                                false -> ok
                            end;
                        {_, _, invalid} ->
                            riak_core_ring_manager:refresh_my_ring();
                        {_, _, exiting} ->
                            %% Deliberately do nothing.
                            ok;
                        {_, _, _} -> ok
                    end;
                _ -> ok
            end
>>>>>>> 5e6e8312
    end.

%% Shutdown if we are the only node in the cluster
maybe_shutdown(Ring) ->
    case riak_core_ring:random_other_node(Ring) of
<<<<<<< HEAD
	no_node -> riak_core_ring_manager:refresh_my_ring();
	_ -> ok
=======
        no_node -> riak_core_ring_manager:refresh_my_ring();
        _ -> ok
>>>>>>> 5e6e8312
    end.

exit_ring_trans() ->
    riak_core_ring_manager:ring_trans(fun (Ring2, _) ->
					      Ring3 =
						  riak_core_ring:exit_member(node(),
									     Ring2,
									     node()),
					      {new_ring, Ring3}
				      end,
				      []).

ready_to_exit([]) -> true;
ready_to_exit([{_App, Module} | AppMods]) ->
    case erlang:function_exported(Module, ready_to_exit, 0)
<<<<<<< HEAD
	     andalso not Module:ready_to_exit()
	of
	true -> false;
	false -> ready_to_exit(AppMods)
=======
             andalso not Module:ready_to_exit()
        of
        true -> false;
        false -> ready_to_exit(AppMods)
>>>>>>> 5e6e8312
    end.

ensure_vnodes_started([], _Ring, Acc) ->
    lists:flatten(Acc);
ensure_vnodes_started([{App, Mod} | T], Ring, Acc) ->
    ensure_vnodes_started(T,
<<<<<<< HEAD
			  Ring,
			  [ensure_vnodes_started({App, Mod}, Ring) | Acc]).
=======
                          Ring,
                          [ensure_vnodes_started({App, Mod}, Ring) | Acc]).
>>>>>>> 5e6e8312

ensure_vnodes_started({App, Module}, Ring) ->
    Startable = startable_vnodes(Module, Ring),
    %% NOTE: This following is a hack.  There's a basic
    %%       dependency/race between riak_core (want to start vnodes
    %%       right away to trigger possible handoffs) and riak_kv
    %%       (needed to support those vnodes).  The hack does not fix
    %%       that dependency: internal techdebt todo list #A7 does.
    spawn_link(fun () ->
<<<<<<< HEAD
		       %%  Use a registered name as a lock to prevent the same
		       %%  vnode module from being started twice.
		       ModList = atom_to_list(Module),
		       RegName = "riak_core_ring_handler_ensure_" ++ ModList,
		       try erlang:register(list_to_atom(RegName), self()) catch
			   error:badarg -> exit(normal)
		       end,
		       %% Let the app finish starting...
		       ok = riak_core:wait_for_application(App),
		       %% Start the vnodes.
		       HasStartVnodes = lists:member({start_vnodes, 1},
						     Module:module_info(exports)),
		       case HasStartVnodes of
			   true -> Module:start_vnodes(Startable);
			   false -> [Module:start_vnode(I) || I <- Startable]
		       end,
		       %% Mark the service as up.
		       SupName = list_to_atom(atom_to_list(App) ++ "_sup"),
		       SupPid = erlang:whereis(SupName),
		       case riak_core:health_check(App) of
			   undefined ->
			       riak_core_node_watcher:service_up(App, SupPid);
			   HealthMFA ->
			       riak_core_node_watcher:service_up(App,
								 SupPid,
								 HealthMFA)
		       end,
		       exit(normal)
	       end),
=======
                       %%  Use a registered name as a lock to prevent the same
                       %%  vnode module from being started twice.
                       ModList = atom_to_list(Module),
                       RegName = "riak_core_ring_handler_ensure_" ++ ModList,
                       try erlang:register(list_to_atom(RegName), self()) catch
                           error:badarg -> exit(normal)
                       end,
                       %% Let the app finish starting...
                       ok = riak_core:wait_for_application(App),
                       %% Start the vnodes.
                       HasStartVnodes = lists:member({start_vnodes, 1},
                                                     Module:module_info(exports)),
                       case HasStartVnodes of
                           true -> Module:start_vnodes(Startable);
                           false -> [Module:start_vnode(I) || I <- Startable]
                       end,
                       %% Mark the service as up.
                       SupName = list_to_atom(atom_to_list(App) ++ "_sup"),
                       SupPid = erlang:whereis(SupName),
                       case riak_core:health_check(App) of
                           undefined ->
                               riak_core_node_watcher:service_up(App, SupPid);
                           HealthMFA ->
                               riak_core_node_watcher:service_up(App,
                                                                 SupPid,
                                                                 HealthMFA)
                       end,
                       exit(normal)
               end),
>>>>>>> 5e6e8312
    Startable.

startable_vnodes(Mod, Ring) ->
    AllMembers = riak_core_ring:all_members(Ring),
    case {length(AllMembers), hd(AllMembers) =:= node()} of
<<<<<<< HEAD
	{1, true} -> riak_core_ring:my_indices(Ring);
	_ ->
	    {ok, ModExcl} =
		riak_core_handoff_manager:get_exclusions(Mod),
	    Excl = ModExcl --
		       riak_core_ring:disowning_indices(Ring, node()),
	    case riak_core_ring:random_other_index(Ring, Excl) of
		no_indices ->
		    case length(Excl) =:=
			     riak_core_ring:num_partitions(Ring)
			of
			true -> [];
			false -> riak_core_ring:my_indices(Ring)
		    end;
		RO -> [RO | riak_core_ring:my_indices(Ring)]
	    end
=======
        {1, true} -> riak_core_ring:my_indices(Ring);
        _ ->
            {ok, ModExcl} =
                riak_core_handoff_manager:get_exclusions(Mod),
            Excl = ModExcl --
                       riak_core_ring:disowning_indices(Ring, node()),
            case riak_core_ring:random_other_index(Ring, Excl) of
                no_indices ->
                    case length(Excl) =:=
                             riak_core_ring:num_partitions(Ring)
                        of
                        true -> [];
                        false -> riak_core_ring:my_indices(Ring)
                    end;
                RO -> [RO | riak_core_ring:my_indices(Ring)]
            end
>>>>>>> 5e6e8312
    end.

maybe_start_vnode_proxies(Ring) ->
    Mods = [M || {_, M} <- riak_core:vnode_modules()],
    Size = riak_core_ring:num_partitions(Ring),
    FutureSize = riak_core_ring:future_num_partitions(Ring),
    Larger = Size < FutureSize,
    case Larger of
<<<<<<< HEAD
	true ->
	    FutureIdxs =
		riak_core_ring:all_owners(riak_core_ring:future_ring(Ring)),
	    _ = [riak_core_vnode_proxy_sup:start_proxy(Mod, Idx)
		 || {Idx, _} <- FutureIdxs, Mod <- Mods],
	    ok;
	false -> ok
=======
        true ->
            FutureIdxs =
                riak_core_ring:all_owners(riak_core_ring:future_ring(Ring)),
            _ = [riak_core_vnode_proxy_sup:start_proxy(Mod, Idx)
                 || {Idx, _} <- FutureIdxs, Mod <- Mods],
            ok;
        false -> ok
>>>>>>> 5e6e8312
    end.

maybe_stop_vnode_proxies(Ring) ->
    Mods = [M || {_, M} <- riak_core:vnode_modules()],
    case riak_core_ring:pending_changes(Ring) of
<<<<<<< HEAD
	[] ->
	    Idxs = [{I, M}
		    || {I, _} <- riak_core_ring:all_owners(Ring),
		       M <- Mods],
	    ProxySpecs =
		supervisor:which_children(riak_core_vnode_proxy_sup),
	    Running = [{I, M}
		       || {{M, I}, _, _, _} <- ProxySpecs,
			  lists:member(M, Mods)],
	    ToShutdown = Running -- Idxs,
	    _ = [riak_core_vnode_proxy_sup:stop_proxy(M, I)
		 || {I, M} <- ToShutdown],
	    ok;
	_ -> ok
=======
        [] ->
            Idxs = [{I, M}
                    || {I, _} <- riak_core_ring:all_owners(Ring),
                       M <- Mods],
            ProxySpecs =
                supervisor:which_children(riak_core_vnode_proxy_sup),
            Running = [{I, M}
                       || {{M, I}, _, _, _} <- ProxySpecs,
                          lists:member(M, Mods)],
            ToShutdown = Running -- Idxs,
            _ = [riak_core_vnode_proxy_sup:stop_proxy(M, I)
                 || {I, M} <- ToShutdown],
            ok;
        _ -> ok
>>>>>>> 5e6e8312
    end.<|MERGE_RESOLUTION|>--- conflicted
+++ resolved
@@ -20,19 +20,11 @@
 
 %% gen_event callbacks
 -export([init/1,
-<<<<<<< HEAD
-	 handle_event/2,
-	 handle_call/2,
-	 handle_info/2,
-	 terminate/2,
-	 code_change/3]).
-=======
          handle_event/2,
          handle_call/2,
          handle_info/2,
          terminate/2,
          code_change/3]).
->>>>>>> 5e6e8312
 
 -export([ensure_vnodes_started/1]).
 
@@ -67,33 +59,6 @@
 
 ensure_vnodes_started(Ring) ->
     case riak_core:vnode_modules() of
-<<<<<<< HEAD
-	[] -> ok;
-	AppMods ->
-	    case ensure_vnodes_started(AppMods, Ring, []) of
-		[] ->
-		    Ready = riak_core_ring:ring_ready(Ring),
-		    FutureIndices = riak_core_ring:future_indices(Ring,
-								  node()),
-		    Status = riak_core_ring:member_status(Ring, node()),
-		    case {Ready, FutureIndices, Status} of
-			{true, [], leaving} ->
-			    case ready_to_exit(AppMods) of
-				true ->
-				    exit_ring_trans(),
-				    maybe_shutdown(Ring);
-				false -> ok
-			    end;
-			{_, _, invalid} ->
-			    riak_core_ring_manager:refresh_my_ring();
-			{_, _, exiting} ->
-			    %% Deliberately do nothing.
-			    ok;
-			{_, _, _} -> ok
-		    end;
-		_ -> ok
-	    end
-=======
         [] -> ok;
         AppMods ->
             case ensure_vnodes_started(AppMods, Ring, []) of
@@ -119,19 +84,13 @@
                     end;
                 _ -> ok
             end
->>>>>>> 5e6e8312
     end.
 
 %% Shutdown if we are the only node in the cluster
 maybe_shutdown(Ring) ->
     case riak_core_ring:random_other_node(Ring) of
-<<<<<<< HEAD
-	no_node -> riak_core_ring_manager:refresh_my_ring();
-	_ -> ok
-=======
         no_node -> riak_core_ring_manager:refresh_my_ring();
         _ -> ok
->>>>>>> 5e6e8312
     end.
 
 exit_ring_trans() ->
@@ -147,30 +106,18 @@
 ready_to_exit([]) -> true;
 ready_to_exit([{_App, Module} | AppMods]) ->
     case erlang:function_exported(Module, ready_to_exit, 0)
-<<<<<<< HEAD
-	     andalso not Module:ready_to_exit()
-	of
-	true -> false;
-	false -> ready_to_exit(AppMods)
-=======
              andalso not Module:ready_to_exit()
         of
         true -> false;
         false -> ready_to_exit(AppMods)
->>>>>>> 5e6e8312
     end.
 
 ensure_vnodes_started([], _Ring, Acc) ->
     lists:flatten(Acc);
 ensure_vnodes_started([{App, Mod} | T], Ring, Acc) ->
     ensure_vnodes_started(T,
-<<<<<<< HEAD
-			  Ring,
-			  [ensure_vnodes_started({App, Mod}, Ring) | Acc]).
-=======
                           Ring,
                           [ensure_vnodes_started({App, Mod}, Ring) | Acc]).
->>>>>>> 5e6e8312
 
 ensure_vnodes_started({App, Module}, Ring) ->
     Startable = startable_vnodes(Module, Ring),
@@ -180,37 +127,6 @@
     %%       (needed to support those vnodes).  The hack does not fix
     %%       that dependency: internal techdebt todo list #A7 does.
     spawn_link(fun () ->
-<<<<<<< HEAD
-		       %%  Use a registered name as a lock to prevent the same
-		       %%  vnode module from being started twice.
-		       ModList = atom_to_list(Module),
-		       RegName = "riak_core_ring_handler_ensure_" ++ ModList,
-		       try erlang:register(list_to_atom(RegName), self()) catch
-			   error:badarg -> exit(normal)
-		       end,
-		       %% Let the app finish starting...
-		       ok = riak_core:wait_for_application(App),
-		       %% Start the vnodes.
-		       HasStartVnodes = lists:member({start_vnodes, 1},
-						     Module:module_info(exports)),
-		       case HasStartVnodes of
-			   true -> Module:start_vnodes(Startable);
-			   false -> [Module:start_vnode(I) || I <- Startable]
-		       end,
-		       %% Mark the service as up.
-		       SupName = list_to_atom(atom_to_list(App) ++ "_sup"),
-		       SupPid = erlang:whereis(SupName),
-		       case riak_core:health_check(App) of
-			   undefined ->
-			       riak_core_node_watcher:service_up(App, SupPid);
-			   HealthMFA ->
-			       riak_core_node_watcher:service_up(App,
-								 SupPid,
-								 HealthMFA)
-		       end,
-		       exit(normal)
-	       end),
-=======
                        %%  Use a registered name as a lock to prevent the same
                        %%  vnode module from being started twice.
                        ModList = atom_to_list(Module),
@@ -240,30 +156,11 @@
                        end,
                        exit(normal)
                end),
->>>>>>> 5e6e8312
     Startable.
 
 startable_vnodes(Mod, Ring) ->
     AllMembers = riak_core_ring:all_members(Ring),
     case {length(AllMembers), hd(AllMembers) =:= node()} of
-<<<<<<< HEAD
-	{1, true} -> riak_core_ring:my_indices(Ring);
-	_ ->
-	    {ok, ModExcl} =
-		riak_core_handoff_manager:get_exclusions(Mod),
-	    Excl = ModExcl --
-		       riak_core_ring:disowning_indices(Ring, node()),
-	    case riak_core_ring:random_other_index(Ring, Excl) of
-		no_indices ->
-		    case length(Excl) =:=
-			     riak_core_ring:num_partitions(Ring)
-			of
-			true -> [];
-			false -> riak_core_ring:my_indices(Ring)
-		    end;
-		RO -> [RO | riak_core_ring:my_indices(Ring)]
-	    end
-=======
         {1, true} -> riak_core_ring:my_indices(Ring);
         _ ->
             {ok, ModExcl} =
@@ -280,7 +177,6 @@
                     end;
                 RO -> [RO | riak_core_ring:my_indices(Ring)]
             end
->>>>>>> 5e6e8312
     end.
 
 maybe_start_vnode_proxies(Ring) ->
@@ -289,15 +185,6 @@
     FutureSize = riak_core_ring:future_num_partitions(Ring),
     Larger = Size < FutureSize,
     case Larger of
-<<<<<<< HEAD
-	true ->
-	    FutureIdxs =
-		riak_core_ring:all_owners(riak_core_ring:future_ring(Ring)),
-	    _ = [riak_core_vnode_proxy_sup:start_proxy(Mod, Idx)
-		 || {Idx, _} <- FutureIdxs, Mod <- Mods],
-	    ok;
-	false -> ok
-=======
         true ->
             FutureIdxs =
                 riak_core_ring:all_owners(riak_core_ring:future_ring(Ring)),
@@ -305,28 +192,11 @@
                  || {Idx, _} <- FutureIdxs, Mod <- Mods],
             ok;
         false -> ok
->>>>>>> 5e6e8312
     end.
 
 maybe_stop_vnode_proxies(Ring) ->
     Mods = [M || {_, M} <- riak_core:vnode_modules()],
     case riak_core_ring:pending_changes(Ring) of
-<<<<<<< HEAD
-	[] ->
-	    Idxs = [{I, M}
-		    || {I, _} <- riak_core_ring:all_owners(Ring),
-		       M <- Mods],
-	    ProxySpecs =
-		supervisor:which_children(riak_core_vnode_proxy_sup),
-	    Running = [{I, M}
-		       || {{M, I}, _, _, _} <- ProxySpecs,
-			  lists:member(M, Mods)],
-	    ToShutdown = Running -- Idxs,
-	    _ = [riak_core_vnode_proxy_sup:stop_proxy(M, I)
-		 || {I, M} <- ToShutdown],
-	    ok;
-	_ -> ok
-=======
         [] ->
             Idxs = [{I, M}
                     || {I, _} <- riak_core_ring:all_owners(Ring),
@@ -341,5 +211,4 @@
                  || {I, M} <- ToShutdown],
             ok;
         _ -> ok
->>>>>>> 5e6e8312
     end.