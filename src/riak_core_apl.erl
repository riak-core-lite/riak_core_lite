%% -------------------------------------------------------------------
%%
%% riak_core: Core Active Preference Lists
%%
%% Copyright (c) 2007-2010 Basho Technologies, Inc.  All Rights Reserved.
%%
%% This file is provided to you under the Apache License,
%% Version 2.0 (the "License"); you may not use this file
%% except in compliance with the License.  You may obtain
%% a copy of the License at
%%
%%   http://www.apache.org/licenses/LICENSE-2.0
%%
%% Unless required by applicable law or agreed to in writing,
%% software distributed under the License is distributed on an
%% "AS IS" BASIS, WITHOUT WARRANTIES OR CONDITIONS OF ANY
%% KIND, either express or implied.  See the License for the
%% specific language governing permissions and limitations
%% under the License.
%%
%% -------------------------------------------------------------------
%% Get active preference list - preference list with secondary nodes
%% substituted.
%% -------------------------------------------------------------------
-module(riak_core_apl).

-export([active_owners/1,
<<<<<<< HEAD
	 active_owners/2,
	 get_apl/3,
	 get_apl/4,
	 get_apl_ann/2,
	 get_apl_ann/3,
	 get_apl_ann/4,
	 get_apl_ann_with_pnum/1,
	 get_primary_apl/3,
	 get_primary_apl/4,
	 get_primary_apl_chbin/4,
	 first_up/2,
	 offline_owners/1,
	 offline_owners/2]).

-export_type([preflist/0,
	      preflist_ann/0,
	      preflist_with_pnum_ann/0]).
=======
         active_owners/2,
         get_apl/3,
         get_apl/4,
         get_apl_ann/2,
         get_apl_ann/3,
         get_apl_ann/4,
         get_apl_ann_with_pnum/1,
         get_primary_apl/3,
         get_primary_apl/4,
         get_primary_apl_chbin/4,
         first_up/2,
         offline_owners/1,
         offline_owners/2]).

-export_type([preflist/0,
              preflist_ann/0,
              preflist_with_pnum_ann/0]).
>>>>>>> 5e6e8312

-ifdef(TEST).

-include_lib("eunit/include/eunit.hrl").

-endif.

-type bucket() :: binary() | {binary(), binary()}.

-type index() :: chash:index_as_int().

-type n_val() :: non_neg_integer().

-type ring() :: riak_core_ring:riak_core_ring().

-type preflist() :: [{index(), node()}].

-type preflist_ann() :: [{{index(), node()},
			  primary | fallback}].

%% @type preflist_with_pnum_ann().
%% Annotated preflist where the partition value is an id/number
%% (0 to ring_size-1) instead of a hash.
-type
     preflist_with_pnum_ann() :: [{{riak_core_ring:partition_id(),
				    node()},
				   primary | fallback}].

-type iterator() :: term().

-type chashbin() :: term().

-type docidx() :: chash:index().

%% @doc Return preflist of all active primary nodes (with no
%%      substituion of fallbacks).  Used to simulate a
%%      preflist with N=ring_size.
-spec active_owners(atom()) -> preflist_ann().

active_owners(Service) ->
    {ok, Ring} = riak_core_ring_manager:get_my_ring(),
    active_owners(Ring,
		  riak_core_node_watcher:nodes(Service)).

%% @doc Like {@link active_owners/1} with a specified ring and list of up nodes.
%% @param Ring Ring to determine the owners.
%% @param UpNodes List of node that are considered up.
-spec active_owners(Ring :: ring(),
		    UpNodes :: [node()]) -> preflist_ann().

active_owners(Ring, UpNodes) ->
    UpNodes1 = UpNodes,
    Primaries = riak_core_ring:all_owners(Ring),
    {Up, _Pangs} = check_up(Primaries, UpNodes1, [], []),
    Up.

%% @doc Get the active preflist taking account of which nodes are up.
-spec get_apl(docidx(), n_val(), atom()) -> preflist().

get_apl(DocIdx, N, Service) ->
    {ok, CHBin} = riak_core_ring_manager:get_chash_bin(),
    get_apl_chbin(DocIdx,
<<<<<<< HEAD
		  N,
		  CHBin,
		  riak_core_node_watcher:nodes(Service)).
=======
                  N,
                  CHBin,
                  riak_core_node_watcher:nodes(Service)).
>>>>>>> 5e6e8312

%% @doc Get the active preflist taking account of which nodes are up
%%      for a given chash/upnodes list.
-spec get_apl_chbin(docidx(), n_val(),
		    chashbin:chashbin(), [node()]) -> preflist().

get_apl_chbin(DocIdx, N, CHBin, UpNodes) ->
    [{Partition, Node}
     || {{Partition, Node}, _Type}
	    <- get_apl_ann_chbin(DocIdx, N, CHBin, UpNodes)].

%% @doc Get the active preflist taking account of which nodes are up
%%      for a given ring/upnodes list.
-spec get_apl(docidx(), n_val(), ring(),
	      [node()]) -> preflist().

get_apl(DocIdx, N, Ring, UpNodes) ->
    [{Partition, Node}
     || {{Partition, Node}, _Type}
	    <- get_apl_ann(DocIdx, N, Ring, UpNodes)].

%% @doc Get the active preflist taking account of which nodes are up for a given
%%      chash/upnodes list and annotate each node with type of primary/fallback.
-spec get_apl_ann(DocIdx :: docidx(), N :: n_val(),
		  UpNodes :: [node()]) -> preflist_ann().

get_apl_ann(DocIdx, N, UpNodes) ->
    {ok, CHBin} = riak_core_ring_manager:get_chash_bin(),
    get_apl_ann_chbin(DocIdx, N, CHBin, UpNodes).

%% @doc Get the active preflist taking account of which nodes are up
%%      for a given ring/upnodes list and annotate each node with type of
%%      primary/fallback.
-spec get_apl_ann(binary(), n_val(), ring(),
		  [node()]) -> preflist_ann().

get_apl_ann(DocIdx, N, Ring, UpNodes) ->
    UpNodes1 = UpNodes,
    Preflist = riak_core_ring:preflist(DocIdx, Ring),
    {Primaries, Fallbacks} = lists:split(N, Preflist),
    {Up, Pangs} = check_up(Primaries, UpNodes1, [], []),
    Up ++ find_fallbacks(Pangs, Fallbacks, UpNodes1, []).

%% @doc Get the active preflist for a given {bucket, key} and list of nodes
%%      and annotate each node with type of primary/fallback.
-spec get_apl_ann(bucket(), [node()]) -> preflist_ann().

get_apl_ann({Bucket, Key}, UpNodes) ->
    {ok, NVal} = application:get_env(riak_core,
				     target_n_val),
    DocIdx = riak_core_util:chash_key({Bucket, Key}),
    get_apl_ann(DocIdx, NVal, UpNodes).

%% @doc Get the active preflist taking account of which nodes are up
%%      for a given {bucket, key} and annotate each node with type of
%%      primary/fallback
-spec
     get_apl_ann_with_pnum(bucket()) -> preflist_with_pnum_ann().

get_apl_ann_with_pnum(BKey) ->
    {ok, Ring} = riak_core_ring_manager:get_my_ring(),
    UpNodes = riak_core_ring:all_members(Ring),
    Apl = get_apl_ann(BKey, UpNodes),
    Size = riak_core_ring:num_partitions(Ring),
    apl_with_partition_nums(Apl, Size).

%% @doc Get the active preflist taking account of which nodes are up
%%      for a given chash/upnodes list and annotate each node with type of
%%      primary/fallback.
-spec get_apl_ann_chbin(binary(), n_val(), chashbin(),
			[node()]) -> preflist_ann().

get_apl_ann_chbin(DocIdx, N, CHBin, UpNodes) ->
    UpNodes1 = UpNodes,
    Itr = chashbin:iterator(DocIdx, CHBin),
    {Primaries, Itr2} = chashbin:itr_pop(N, Itr),
    {Up, Pangs} = check_up(Primaries, UpNodes1, [], []),
    Up ++ find_fallbacks_chbin(Pangs, Itr2, UpNodes1, []).

%% @doc Same as get_apl, but returns only the primaries.
-spec get_primary_apl(binary(), n_val(),
		      atom()) -> preflist_ann().

get_primary_apl(DocIdx, N, Service) ->
    {ok, CHBin} = riak_core_ring_manager:get_chash_bin(),
    get_primary_apl_chbin(DocIdx,
<<<<<<< HEAD
			  N,
			  CHBin,
			  riak_core_node_watcher:nodes(Service)).
=======
                          N,
                          CHBin,
                          riak_core_node_watcher:nodes(Service)).
>>>>>>> 5e6e8312

%% @doc Same as get_apl, but returns only the primaries.
-spec get_primary_apl_chbin(binary(), n_val(),
			    chashbin(), [node()]) -> preflist_ann().

get_primary_apl_chbin(DocIdx, N, CHBin, UpNodes) ->
    UpNodes1 = UpNodes,
    Itr = chashbin:iterator(DocIdx, CHBin),
    {Primaries, _} = chashbin:itr_pop(N, Itr),
    {Up, _} = check_up(Primaries, UpNodes1, [], []),
    Up.

%% @doc Same as get_apl, but returns only the primaries.
-spec get_primary_apl(binary(), n_val(), ring(),
		      [node()]) -> preflist_ann().

get_primary_apl(DocIdx, N, Ring, UpNodes) ->
    UpNodes1 = UpNodes,
    Preflist = riak_core_ring:preflist(DocIdx, Ring),
    {Primaries, _} = lists:split(N, Preflist),
    {Up, _} = check_up(Primaries, UpNodes1, [], []),
    Up.

%% @doc Return the first entry that is up in the preflist for `DocIdx'. This
%%      will crash if all owning nodes are offline.
-spec first_up(DocIdx :: docidx(),
	       Service :: atom()) -> {index(), node()}.

first_up(DocIdx, Service) ->
    {ok, CHBin} = riak_core_ring_manager:get_chash_bin(),
    Itr = chashbin:iterator(DocIdx, CHBin),
    UpSet =
	ordsets:from_list(riak_core_node_watcher:nodes(Service)),
    Itr2 = chashbin:itr_next_while(fun ({_P, Node}) ->
					   not ordsets:is_element(Node, UpSet)
				   end,
				   Itr),
    chashbin:itr_value(Itr2).

%% @doc Return a list of owners that are not up.
%% @param Service on which nodes are running or list of up nodes.
%% @return List of all indices with owners that are currently not up.
-spec offline_owners(Service :: atom() |
				[node()]) -> [{index(), node()}].

offline_owners(Service) ->
    {ok, CHBin} = riak_core_ring_manager:get_chash_bin(),
    offline_owners(Service, CHBin).

%% @doc Returns list of all owners that are curently not up.
-spec offline_owners(atom() | [node()],
		     CHBin :: chashbin()) -> [{index(), node()}].

offline_owners(Service, CHBin) when is_atom(Service) ->
    UpSet =
	ordsets:from_list(riak_core_node_watcher:nodes(Service)),
    offline_owners(UpSet, CHBin);
offline_owners(UpSet, CHBin) when is_list(UpSet) ->
    %% UpSet is an ordset of available nodes
    DownVNodes = chashbin:to_list_filter(fun ({_Index,
					       Node}) ->
						 not is_up(Node, UpSet)
					 end,
					 CHBin),
    DownVNodes.

%% @doc Split a preference list into up and down lists.
-spec check_up(preflist(), [node()], preflist_ann(),
	       preflist()) -> {preflist_ann(), preflist()}.

check_up([], _UpNodes, Up, Pangs) ->
    {lists:reverse(Up), lists:reverse(Pangs)};
check_up([{Partition, Node} | Rest], UpNodes, Up,
	 Pangs) ->
    case is_up(Node, UpNodes) of
<<<<<<< HEAD
	true ->
	    check_up(Rest,
		     UpNodes,
		     [{{Partition, Node}, primary} | Up],
		     Pangs);
	false ->
	    check_up(Rest, UpNodes, Up, [{Partition, Node} | Pangs])
=======
        true ->
            check_up(Rest,
                     UpNodes,
                     [{{Partition, Node}, primary} | Up],
                     Pangs);
        false ->
            check_up(Rest, UpNodes, Up, [{Partition, Node} | Pangs])
>>>>>>> 5e6e8312
    end.

%% @doc Find fallbacks for downed nodes in the preference list.
-spec find_fallbacks(preflist(), preflist(), [node()],
		     preflist_ann()) -> preflist_ann().

find_fallbacks(_Pangs, [], _UpNodes, Secondaries) ->
    lists:reverse(Secondaries);
find_fallbacks([], _Fallbacks, _UpNodes, Secondaries) ->
    lists:reverse(Secondaries);
find_fallbacks([{Partition, _Node} | Rest] = Pangs,
	       [{_, FN} | Fallbacks], UpNodes, Secondaries) ->
    case is_up(FN, UpNodes) of
<<<<<<< HEAD
	true ->
	    find_fallbacks(Rest,
			   Fallbacks,
			   UpNodes,
			   [{{Partition, FN}, fallback} | Secondaries]);
	false ->
	    find_fallbacks(Pangs, Fallbacks, UpNodes, Secondaries)
=======
        true ->
            find_fallbacks(Rest,
                           Fallbacks,
                           UpNodes,
                           [{{Partition, FN}, fallback} | Secondaries]);
        false ->
            find_fallbacks(Pangs, Fallbacks, UpNodes, Secondaries)
>>>>>>> 5e6e8312
    end.

%% @doc Find fallbacks for downed nodes in the preference list.
-spec find_fallbacks_chbin(preflist(), iterator(),
			   [node()], preflist_ann()) -> preflist_ann().

find_fallbacks_chbin([], _Fallbacks, _UpNodes,
		     Secondaries) ->
    lists:reverse(Secondaries);
find_fallbacks_chbin(_, done, _UpNodes, Secondaries) ->
    lists:reverse(Secondaries);
find_fallbacks_chbin([{Partition, _Node} | Rest] =
			 Pangs,
		     Itr, UpNodes, Secondaries) ->
    {_, FN} = chashbin:itr_value(Itr),
    Itr2 = chashbin:itr_next(Itr),
    case is_up(FN, UpNodes) of
<<<<<<< HEAD
	true ->
	    find_fallbacks_chbin(Rest,
				 Itr2,
				 UpNodes,
				 [{{Partition, FN}, fallback} | Secondaries]);
	false ->
	    find_fallbacks_chbin(Pangs, Itr2, UpNodes, Secondaries)
=======
        true ->
            find_fallbacks_chbin(Rest,
                                 Itr2,
                                 UpNodes,
                                 [{{Partition, FN}, fallback} | Secondaries]);
        false ->
            find_fallbacks_chbin(Pangs, Itr2, UpNodes, Secondaries)
>>>>>>> 5e6e8312
    end.

%% @doc Return true if a node is up.
-spec is_up(Node :: node(),
	    UpNodes :: [node()]) -> boolean().

is_up(Node, UpNodes) -> lists:member(Node, UpNodes).

%% @doc Return annotated preflist with partition ids/nums instead of hashes.
-spec apl_with_partition_nums(preflist_ann(),
			      riak_core_ring:ring_size()) -> preflist_with_pnum_ann().

apl_with_partition_nums(Apl, Size) ->
    [{{riak_core_ring_util:hash_to_partition_id(Hash, Size),
       Node},
      Ann}
     || {{Hash, Node}, Ann} <- Apl].

%% ===================================================================
%% EUnit tests
%% ===================================================================

-ifdef(TEST).

smallest_test() ->
    Ring = riak_core_ring:fresh(1, node()),
    ?assertEqual([{0, node()}],
		 (get_apl(last_in_ring(), 1, Ring, [node()]))).

four_node_test() ->
    Nodes = [nodea, nodeb, nodec, noded],
    Ring = perfect_ring(8, Nodes),
    ?assertEqual([{0, nodea},
		  {182687704666362864775460604089535377456991567872,
		   nodeb},
		  {365375409332725729550921208179070754913983135744,
		   nodec}],
		 (get_apl(last_in_ring(), 3, Ring, Nodes))),
    %% With a node down
    ?assertEqual([{182687704666362864775460604089535377456991567872,
<<<<<<< HEAD
		   nodeb},
		  {365375409332725729550921208179070754913983135744,
		   nodec},
		  {0, noded}],
		 (get_apl(last_in_ring(),
			  3,
			  Ring,
			  [nodeb, nodec, noded]))),
=======
                   nodeb},
                  {365375409332725729550921208179070754913983135744,
                   nodec},
                  {0, noded}],
                 (get_apl(last_in_ring(),
                          3,
                          Ring,
                          [nodeb, nodec, noded]))),
>>>>>>> 5e6e8312
    %% With two nodes down
    ?assertEqual([{365375409332725729550921208179070754913983135744,
		   nodec},
		  {0, noded},
		  {182687704666362864775460604089535377456991567872,
		   nodec}],
		 (get_apl(last_in_ring(), 3, Ring, [nodec, noded]))),
    %% With the other two nodes down
    ?assertEqual([{0, nodea},
		  {182687704666362864775460604089535377456991567872,
		   nodeb},
		  {365375409332725729550921208179070754913983135744,
		   nodea}],
		 (get_apl(last_in_ring(), 3, Ring, [nodea, nodeb]))).

%% Create a perfect ring - RingSize must be a multiple of nodes
perfect_ring(RingSize, Nodes)
    when RingSize rem length(Nodes) =:= 0 ->
    Ring = riak_core_ring:fresh(RingSize, node()),
    Owners = riak_core_ring:all_owners(Ring),
    TransferNode = fun ({Idx, _CurOwner},
			{Ring0, [NewOwner | Rest]}) ->
			   {riak_core_ring:transfer_node(Idx, NewOwner, Ring0),
			    Rest ++ [NewOwner]}
		   end,
    {PerfectRing, _} = lists:foldl(TransferNode,
<<<<<<< HEAD
				   {Ring, Nodes},
				   Owners),
=======
                                   {Ring, Nodes},
                                   Owners),
>>>>>>> 5e6e8312
    PerfectRing.

last_in_ring() ->
    <<1461501637330902918203684832716283019655932542975:160/unsigned>>.

six_node_test() ->
    %% its non-trivial to create a real 6 node ring, so here's one we made
    %% earlier
    {ok, [Ring]} = file:consult("test/my_ring"),
    %DocIdx = riak_core_util:chash_key({<<"foo">>, <<"bar">>}),
    DocIdx = <<73, 212, 27, 234, 104, 13, 150, 207, 0, 82,
<<<<<<< HEAD
	       86, 183, 125, 225, 172, 154, 135, 46, 6, 112>>,
    Nodes = ['dev1@127.0.0.1',
	     'dev2@127.0.0.1',
	     'dev3@127.0.0.1',
	     'dev4@127.0.0.1',
	     'dev5@127.0.0.1',
	     'dev6@127.0.0.1'],
=======
               86, 183, 125, 225, 172, 154, 135, 46, 6, 112>>,
    Nodes = ['dev1@127.0.0.1',
             'dev2@127.0.0.1',
             'dev3@127.0.0.1',
             'dev4@127.0.0.1',
             'dev5@127.0.0.1',
             'dev6@127.0.0.1'],
>>>>>>> 5e6e8312
    %% Fallbacks should be selected by finding the next-highest partition after
    %% the DocIdx of the key, in this case the 433883 partition. The N
    %% partitions at that point are the primary partitions. If any of the primaries
    %% are down, the next up node found by walking the preflist is used as the
    %% fallback for that partition.
    ?assertEqual([{433883298582611803841718934712646521460354973696,
		   'dev2@127.0.0.1'},
		  {456719261665907161938651510223838443642478919680,
		   'dev3@127.0.0.1'},
		  {479555224749202520035584085735030365824602865664,
		   'dev4@127.0.0.1'}],
		 (get_apl(DocIdx, 3, Ring, Nodes))),
    ?assertEqual([{456719261665907161938651510223838443642478919680,
<<<<<<< HEAD
		   'dev3@127.0.0.1'},
		  {479555224749202520035584085735030365824602865664,
		   'dev4@127.0.0.1'},
		  {433883298582611803841718934712646521460354973696,
		   'dev5@127.0.0.1'}],
		 (get_apl(DocIdx,
			  3,
			  Ring,
			  Nodes -- ['dev2@127.0.0.1']))),
    ?assertEqual([{479555224749202520035584085735030365824602865664,
		   'dev4@127.0.0.1'},
		  {433883298582611803841718934712646521460354973696,
		   'dev5@127.0.0.1'},
		  {456719261665907161938651510223838443642478919680,
		   'dev6@127.0.0.1'}],
		 (get_apl(DocIdx,
			  3,
			  Ring,
			  Nodes -- ['dev2@127.0.0.1', 'dev3@127.0.0.1']))),
    ?assertEqual([{433883298582611803841718934712646521460354973696,
		   'dev5@127.0.0.1'},
		  {456719261665907161938651510223838443642478919680,
		   'dev6@127.0.0.1'},
		  {479555224749202520035584085735030365824602865664,
		   'dev1@127.0.0.1'}],
		 (get_apl(DocIdx,
			  3,
			  Ring,
			  Nodes --
			      ['dev2@127.0.0.1',
			       'dev3@127.0.0.1',
			       'dev4@127.0.0.1']))),
    ?assertEqual([{433883298582611803841718934712646521460354973696,
		   'dev5@127.0.0.1'},
		  {456719261665907161938651510223838443642478919680,
		   'dev6@127.0.0.1'},
		  {479555224749202520035584085735030365824602865664,
		   'dev5@127.0.0.1'}],
		 (get_apl(DocIdx,
			  3,
			  Ring,
			  Nodes --
			      ['dev2@127.0.0.1',
			       'dev3@127.0.0.1',
			       'dev4@127.0.0.1',
			       'dev1@127.0.0.1']))),
    ?assertEqual([{433883298582611803841718934712646521460354973696,
		   'dev2@127.0.0.1'},
		  {456719261665907161938651510223838443642478919680,
		   'dev3@127.0.0.1'},
		  {479555224749202520035584085735030365824602865664,
		   'dev5@127.0.0.1'}],
		 (get_apl(DocIdx,
			  3,
			  Ring,
			  Nodes -- ['dev4@127.0.0.1']))),
    ?assertEqual([{433883298582611803841718934712646521460354973696,
		   'dev2@127.0.0.1'},
		  {456719261665907161938651510223838443642478919680,
		   'dev5@127.0.0.1'},
		  {479555224749202520035584085735030365824602865664,
		   'dev6@127.0.0.1'}],
		 (get_apl(DocIdx,
			  3,
			  Ring,
			  Nodes -- ['dev4@127.0.0.1', 'dev3@127.0.0.1']))),
    ?assertEqual([{433883298582611803841718934712646521460354973696,
		   'dev2@127.0.0.1'},
		  {456719261665907161938651510223838443642478919680,
		   'dev5@127.0.0.1'},
		  {479555224749202520035584085735030365824602865664,
		   'dev1@127.0.0.1'}],
		 (get_apl(DocIdx,
			  3,
			  Ring,
			  Nodes --
			      ['dev4@127.0.0.1',
			       'dev3@127.0.0.1',
			       'dev6@127.0.0.1']))),
    ?assertEqual([{433883298582611803841718934712646521460354973696,
		   'dev2@127.0.0.1'},
		  {456719261665907161938651510223838443642478919680,
		   'dev5@127.0.0.1'},
		  {479555224749202520035584085735030365824602865664,
		   'dev2@127.0.0.1'}],
		 (get_apl(DocIdx,
			  3,
			  Ring,
			  Nodes --
			      ['dev4@127.0.0.1',
			       'dev3@127.0.0.1',
			       'dev6@127.0.0.1',
			       'dev1@127.0.0.1']))),
    ?assertEqual([{433883298582611803841718934712646521460354973696,
		   'dev2@127.0.0.1'},
		  {456719261665907161938651510223838443642478919680,
		   'dev2@127.0.0.1'},
		  {479555224749202520035584085735030365824602865664,
		   'dev2@127.0.0.1'}],
		 (get_apl(DocIdx,
			  3,
			  Ring,
			  Nodes --
			      ['dev4@127.0.0.1',
			       'dev3@127.0.0.1',
			       'dev6@127.0.0.1',
			       'dev1@127.0.0.1',
			       'dev5@127.0.0.1']))),
    ?assertEqual([{433883298582611803841718934712646521460354973696,
		   'dev2@127.0.0.1'},
		  {479555224749202520035584085735030365824602865664,
		   'dev4@127.0.0.1'},
		  {456719261665907161938651510223838443642478919680,
		   'dev5@127.0.0.1'}],
		 (get_apl(DocIdx,
			  3,
			  Ring,
			  Nodes -- ['dev3@127.0.0.1']))),
=======
                   'dev3@127.0.0.1'},
                  {479555224749202520035584085735030365824602865664,
                   'dev4@127.0.0.1'},
                  {433883298582611803841718934712646521460354973696,
                   'dev5@127.0.0.1'}],
                 (get_apl(DocIdx,
                          3,
                          Ring,
                          Nodes -- ['dev2@127.0.0.1']))),
    ?assertEqual([{479555224749202520035584085735030365824602865664,
                   'dev4@127.0.0.1'},
                  {433883298582611803841718934712646521460354973696,
                   'dev5@127.0.0.1'},
                  {456719261665907161938651510223838443642478919680,
                   'dev6@127.0.0.1'}],
                 (get_apl(DocIdx,
                          3,
                          Ring,
                          Nodes -- ['dev2@127.0.0.1', 'dev3@127.0.0.1']))),
    ?assertEqual([{433883298582611803841718934712646521460354973696,
                   'dev5@127.0.0.1'},
                  {456719261665907161938651510223838443642478919680,
                   'dev6@127.0.0.1'},
                  {479555224749202520035584085735030365824602865664,
                   'dev1@127.0.0.1'}],
                 (get_apl(DocIdx,
                          3,
                          Ring,
                          Nodes --
                              ['dev2@127.0.0.1',
                               'dev3@127.0.0.1',
                               'dev4@127.0.0.1']))),
    ?assertEqual([{433883298582611803841718934712646521460354973696,
                   'dev5@127.0.0.1'},
                  {456719261665907161938651510223838443642478919680,
                   'dev6@127.0.0.1'},
                  {479555224749202520035584085735030365824602865664,
                   'dev5@127.0.0.1'}],
                 (get_apl(DocIdx,
                          3,
                          Ring,
                          Nodes --
                              ['dev2@127.0.0.1',
                               'dev3@127.0.0.1',
                               'dev4@127.0.0.1',
                               'dev1@127.0.0.1']))),
    ?assertEqual([{433883298582611803841718934712646521460354973696,
                   'dev2@127.0.0.1'},
                  {456719261665907161938651510223838443642478919680,
                   'dev3@127.0.0.1'},
                  {479555224749202520035584085735030365824602865664,
                   'dev5@127.0.0.1'}],
                 (get_apl(DocIdx,
                          3,
                          Ring,
                          Nodes -- ['dev4@127.0.0.1']))),
    ?assertEqual([{433883298582611803841718934712646521460354973696,
                   'dev2@127.0.0.1'},
                  {456719261665907161938651510223838443642478919680,
                   'dev5@127.0.0.1'},
                  {479555224749202520035584085735030365824602865664,
                   'dev6@127.0.0.1'}],
                 (get_apl(DocIdx,
                          3,
                          Ring,
                          Nodes -- ['dev4@127.0.0.1', 'dev3@127.0.0.1']))),
    ?assertEqual([{433883298582611803841718934712646521460354973696,
                   'dev2@127.0.0.1'},
                  {456719261665907161938651510223838443642478919680,
                   'dev5@127.0.0.1'},
                  {479555224749202520035584085735030365824602865664,
                   'dev1@127.0.0.1'}],
                 (get_apl(DocIdx,
                          3,
                          Ring,
                          Nodes --
                              ['dev4@127.0.0.1',
                               'dev3@127.0.0.1',
                               'dev6@127.0.0.1']))),
    ?assertEqual([{433883298582611803841718934712646521460354973696,
                   'dev2@127.0.0.1'},
                  {456719261665907161938651510223838443642478919680,
                   'dev5@127.0.0.1'},
                  {479555224749202520035584085735030365824602865664,
                   'dev2@127.0.0.1'}],
                 (get_apl(DocIdx,
                          3,
                          Ring,
                          Nodes --
                              ['dev4@127.0.0.1',
                               'dev3@127.0.0.1',
                               'dev6@127.0.0.1',
                               'dev1@127.0.0.1']))),
    ?assertEqual([{433883298582611803841718934712646521460354973696,
                   'dev2@127.0.0.1'},
                  {456719261665907161938651510223838443642478919680,
                   'dev2@127.0.0.1'},
                  {479555224749202520035584085735030365824602865664,
                   'dev2@127.0.0.1'}],
                 (get_apl(DocIdx,
                          3,
                          Ring,
                          Nodes --
                              ['dev4@127.0.0.1',
                               'dev3@127.0.0.1',
                               'dev6@127.0.0.1',
                               'dev1@127.0.0.1',
                               'dev5@127.0.0.1']))),
    ?assertEqual([{433883298582611803841718934712646521460354973696,
                   'dev2@127.0.0.1'},
                  {479555224749202520035584085735030365824602865664,
                   'dev4@127.0.0.1'},
                  {456719261665907161938651510223838443642478919680,
                   'dev5@127.0.0.1'}],
                 (get_apl(DocIdx,
                          3,
                          Ring,
                          Nodes -- ['dev3@127.0.0.1']))),
>>>>>>> 5e6e8312
    ok.

six_node_bucket_key_ann_test() ->
    {ok, [Ring]} = file:consult("test/my_ring"),
    Nodes = ['dev1@127.0.0.1',
<<<<<<< HEAD
	     'dev2@127.0.0.1',
	     'dev3@127.0.0.1',
	     'dev4@127.0.0.1',
	     'dev5@127.0.0.1',
	     'dev6@127.0.0.1'],
=======
             'dev2@127.0.0.1',
             'dev3@127.0.0.1',
             'dev4@127.0.0.1',
             'dev5@127.0.0.1',
             'dev6@127.0.0.1'],
>>>>>>> 5e6e8312
    Bucket = <<"favorite">>,
    Key = <<"jethrotull">>,
    application:set_env(riak_core, target_n_val, 3),
    riak_core_ring_manager:setup_ets(test),
    riak_core_ring_manager:set_ring_global(Ring),
    Size = riak_core_ring:num_partitions(Ring),
    ?assertEqual([{{34, 'dev5@127.0.0.1'}, primary},
		  {{35, 'dev6@127.0.0.1'}, primary},
		  {{36, 'dev1@127.0.0.1'}, primary}],
		 (apl_with_partition_nums(get_apl_ann({Bucket, Key},
						      Nodes),
					  Size))),
    ?assertEqual([{{35, 'dev6@127.0.0.1'}, primary},
<<<<<<< HEAD
		  {{36, 'dev1@127.0.0.1'}, primary},
		  {{34, 'dev2@127.0.0.1'}, fallback}],
		 (apl_with_partition_nums(get_apl_ann({Bucket, Key},
						      Nodes --
							  ['dev5@127.0.0.1']),
					  Size))),
    ?assertEqual([{{36, 'dev1@127.0.0.1'}, primary},
		  {{34, 'dev2@127.0.0.1'}, fallback},
		  {{35, 'dev3@127.0.0.1'}, fallback}],
		 (apl_with_partition_nums(get_apl_ann({Bucket, Key},
						      Nodes --
							  ['dev5@127.0.0.1',
							   'dev6@127.0.0.1']),
					  Size))),
    ?assertEqual([{{34, 'dev2@127.0.0.1'}, fallback},
		  {{35, 'dev3@127.0.0.1'}, fallback},
		  {{36, 'dev4@127.0.0.1'}, fallback}],
		 (apl_with_partition_nums(get_apl_ann({Bucket, Key},
						      Nodes --
							  ['dev5@127.0.0.1',
							   'dev6@127.0.0.1',
							   'dev1@127.0.0.1']),
					  Size))),
    ?assertEqual([{{34, 'dev3@127.0.0.1'}, fallback},
		  {{35, 'dev4@127.0.0.1'}, fallback},
		  {{36, 'dev3@127.0.0.1'}, fallback}],
		 (apl_with_partition_nums(get_apl_ann({Bucket, Key},
						      Nodes --
							  ['dev5@127.0.0.1',
							   'dev6@127.0.0.1',
							   'dev1@127.0.0.1',
							   'dev2@127.0.0.1']),
					  Size))),
    ?assertEqual([{{34, 'dev4@127.0.0.1'}, fallback},
		  {{35, 'dev4@127.0.0.1'}, fallback},
		  {{36, 'dev4@127.0.0.1'}, fallback}],
		 (apl_with_partition_nums(get_apl_ann({Bucket, Key},
						      Nodes --
							  ['dev5@127.0.0.1',
							   'dev6@127.0.0.1',
							   'dev1@127.0.0.1',
							   'dev2@127.0.0.1',
							   'dev3@127.0.0.1']),
					  Size))),
    ?assertEqual([{{34, 'dev5@127.0.0.1'}, primary},
		  {{35, 'dev6@127.0.0.1'}, primary},
		  {{36, 'dev3@127.0.0.1'}, fallback}],
		 (apl_with_partition_nums(get_apl_ann({Bucket, Key},
						      Nodes --
							  ['dev1@127.0.0.1',
							   'dev2@127.0.0.1']),
					  Size))),
=======
                  {{36, 'dev1@127.0.0.1'}, primary},
                  {{34, 'dev2@127.0.0.1'}, fallback}],
                 (apl_with_partition_nums(get_apl_ann({Bucket, Key},
                                                      Nodes --
                                                          ['dev5@127.0.0.1']),
                                          Size))),
    ?assertEqual([{{36, 'dev1@127.0.0.1'}, primary},
                  {{34, 'dev2@127.0.0.1'}, fallback},
                  {{35, 'dev3@127.0.0.1'}, fallback}],
                 (apl_with_partition_nums(get_apl_ann({Bucket, Key},
                                                      Nodes --
                                                          ['dev5@127.0.0.1',
                                                           'dev6@127.0.0.1']),
                                          Size))),
    ?assertEqual([{{34, 'dev2@127.0.0.1'}, fallback},
                  {{35, 'dev3@127.0.0.1'}, fallback},
                  {{36, 'dev4@127.0.0.1'}, fallback}],
                 (apl_with_partition_nums(get_apl_ann({Bucket, Key},
                                                      Nodes --
                                                          ['dev5@127.0.0.1',
                                                           'dev6@127.0.0.1',
                                                           'dev1@127.0.0.1']),
                                          Size))),
    ?assertEqual([{{34, 'dev3@127.0.0.1'}, fallback},
                  {{35, 'dev4@127.0.0.1'}, fallback},
                  {{36, 'dev3@127.0.0.1'}, fallback}],
                 (apl_with_partition_nums(get_apl_ann({Bucket, Key},
                                                      Nodes --
                                                          ['dev5@127.0.0.1',
                                                           'dev6@127.0.0.1',
                                                           'dev1@127.0.0.1',
                                                           'dev2@127.0.0.1']),
                                          Size))),
    ?assertEqual([{{34, 'dev4@127.0.0.1'}, fallback},
                  {{35, 'dev4@127.0.0.1'}, fallback},
                  {{36, 'dev4@127.0.0.1'}, fallback}],
                 (apl_with_partition_nums(get_apl_ann({Bucket, Key},
                                                      Nodes --
                                                          ['dev5@127.0.0.1',
                                                           'dev6@127.0.0.1',
                                                           'dev1@127.0.0.1',
                                                           'dev2@127.0.0.1',
                                                           'dev3@127.0.0.1']),
                                          Size))),
    ?assertEqual([{{34, 'dev5@127.0.0.1'}, primary},
                  {{35, 'dev6@127.0.0.1'}, primary},
                  {{36, 'dev3@127.0.0.1'}, fallback}],
                 (apl_with_partition_nums(get_apl_ann({Bucket, Key},
                                                      Nodes --
                                                          ['dev1@127.0.0.1',
                                                           'dev2@127.0.0.1']),
                                          Size))),
>>>>>>> 5e6e8312
    riak_core_ring_manager:cleanup_ets(test),
    ok.

chbin_test_() ->
    {timeout, 180, fun chbin_test_scenario/0}.

chbin_test_scenario() ->
    [chbin_test_scenario(Size, NumNodes)
     || Size <- [32, 64, 128],
	NumNodes <- [1, 2, 3, 4, 5, 8, Size div 4]],
    ok.

chbin_test_scenario(Size, NumNodes) ->
    RingTop = 1 bsl 160,
    Ring = riak_core_test_util:fake_ring(Size, NumNodes),
    Nodes = riak_core_ring:all_members(Ring),
    CHash = riak_core_ring:chash(Ring),
    CHBin = chashbin:create(CHash),
    Inc = chash:ring_increment(Size),
    HashKeys = [<<X:160/integer>>
		|| X <- lists:seq(0, RingTop, Inc div 2)],
    Shuffled = riak_core_util:shuffle(Nodes),
    _ = CHBin,
    [begin
<<<<<<< HEAD
	 Up = max(0, NumNodes - Down),
	 UpNodes = lists:sublist(Shuffled, Up),
	 ?assertEqual((get_apl(HashKey, N, Ring, UpNodes)),
		      (get_apl_chbin(HashKey, N, CHBin, UpNodes))),
	 ?assertEqual((get_primary_apl(HashKey,
				       N,
				       Ring,
				       UpNodes)),
		      (get_primary_apl_chbin(HashKey, N, CHBin, UpNodes))),
	 ok
=======
         Up = max(0, NumNodes - Down),
         UpNodes = lists:sublist(Shuffled, Up),
         ?assertEqual((get_apl(HashKey, N, Ring, UpNodes)),
                      (get_apl_chbin(HashKey, N, CHBin, UpNodes))),
         ?assertEqual((get_primary_apl(HashKey,
                                       N,
                                       Ring,
                                       UpNodes)),
                      (get_primary_apl_chbin(HashKey, N, CHBin, UpNodes))),
         ok
>>>>>>> 5e6e8312
     end
     || HashKey <- HashKeys, N <- [1, 2, 3, 4],
	Down <- [0, 1, 2, Size div 2, Size - 1, Size]],
    ok.

-endif.<|MERGE_RESOLUTION|>--- conflicted
+++ resolved
@@ -25,25 +25,6 @@
 -module(riak_core_apl).
 
 -export([active_owners/1,
-<<<<<<< HEAD
-	 active_owners/2,
-	 get_apl/3,
-	 get_apl/4,
-	 get_apl_ann/2,
-	 get_apl_ann/3,
-	 get_apl_ann/4,
-	 get_apl_ann_with_pnum/1,
-	 get_primary_apl/3,
-	 get_primary_apl/4,
-	 get_primary_apl_chbin/4,
-	 first_up/2,
-	 offline_owners/1,
-	 offline_owners/2]).
-
--export_type([preflist/0,
-	      preflist_ann/0,
-	      preflist_with_pnum_ann/0]).
-=======
          active_owners/2,
          get_apl/3,
          get_apl/4,
@@ -61,7 +42,6 @@
 -export_type([preflist/0,
               preflist_ann/0,
               preflist_with_pnum_ann/0]).
->>>>>>> 5e6e8312
 
 -ifdef(TEST).
 
@@ -124,15 +104,9 @@
 get_apl(DocIdx, N, Service) ->
     {ok, CHBin} = riak_core_ring_manager:get_chash_bin(),
     get_apl_chbin(DocIdx,
-<<<<<<< HEAD
-		  N,
-		  CHBin,
-		  riak_core_node_watcher:nodes(Service)).
-=======
                   N,
                   CHBin,
                   riak_core_node_watcher:nodes(Service)).
->>>>>>> 5e6e8312
 
 %% @doc Get the active preflist taking account of which nodes are up
 %%      for a given chash/upnodes list.
@@ -219,15 +193,9 @@
 get_primary_apl(DocIdx, N, Service) ->
     {ok, CHBin} = riak_core_ring_manager:get_chash_bin(),
     get_primary_apl_chbin(DocIdx,
-<<<<<<< HEAD
-			  N,
-			  CHBin,
-			  riak_core_node_watcher:nodes(Service)).
-=======
                           N,
                           CHBin,
                           riak_core_node_watcher:nodes(Service)).
->>>>>>> 5e6e8312
 
 %% @doc Same as get_apl, but returns only the primaries.
 -spec get_primary_apl_chbin(binary(), n_val(),
@@ -303,15 +271,6 @@
 check_up([{Partition, Node} | Rest], UpNodes, Up,
 	 Pangs) ->
     case is_up(Node, UpNodes) of
-<<<<<<< HEAD
-	true ->
-	    check_up(Rest,
-		     UpNodes,
-		     [{{Partition, Node}, primary} | Up],
-		     Pangs);
-	false ->
-	    check_up(Rest, UpNodes, Up, [{Partition, Node} | Pangs])
-=======
         true ->
             check_up(Rest,
                      UpNodes,
@@ -319,7 +278,6 @@
                      Pangs);
         false ->
             check_up(Rest, UpNodes, Up, [{Partition, Node} | Pangs])
->>>>>>> 5e6e8312
     end.
 
 %% @doc Find fallbacks for downed nodes in the preference list.
@@ -333,15 +291,6 @@
 find_fallbacks([{Partition, _Node} | Rest] = Pangs,
 	       [{_, FN} | Fallbacks], UpNodes, Secondaries) ->
     case is_up(FN, UpNodes) of
-<<<<<<< HEAD
-	true ->
-	    find_fallbacks(Rest,
-			   Fallbacks,
-			   UpNodes,
-			   [{{Partition, FN}, fallback} | Secondaries]);
-	false ->
-	    find_fallbacks(Pangs, Fallbacks, UpNodes, Secondaries)
-=======
         true ->
             find_fallbacks(Rest,
                            Fallbacks,
@@ -349,7 +298,6 @@
                            [{{Partition, FN}, fallback} | Secondaries]);
         false ->
             find_fallbacks(Pangs, Fallbacks, UpNodes, Secondaries)
->>>>>>> 5e6e8312
     end.
 
 %% @doc Find fallbacks for downed nodes in the preference list.
@@ -367,15 +315,6 @@
     {_, FN} = chashbin:itr_value(Itr),
     Itr2 = chashbin:itr_next(Itr),
     case is_up(FN, UpNodes) of
-<<<<<<< HEAD
-	true ->
-	    find_fallbacks_chbin(Rest,
-				 Itr2,
-				 UpNodes,
-				 [{{Partition, FN}, fallback} | Secondaries]);
-	false ->
-	    find_fallbacks_chbin(Pangs, Itr2, UpNodes, Secondaries)
-=======
         true ->
             find_fallbacks_chbin(Rest,
                                  Itr2,
@@ -383,7 +322,6 @@
                                  [{{Partition, FN}, fallback} | Secondaries]);
         false ->
             find_fallbacks_chbin(Pangs, Itr2, UpNodes, Secondaries)
->>>>>>> 5e6e8312
     end.
 
 %% @doc Return true if a node is up.
@@ -424,16 +362,6 @@
 		 (get_apl(last_in_ring(), 3, Ring, Nodes))),
     %% With a node down
     ?assertEqual([{182687704666362864775460604089535377456991567872,
-<<<<<<< HEAD
-		   nodeb},
-		  {365375409332725729550921208179070754913983135744,
-		   nodec},
-		  {0, noded}],
-		 (get_apl(last_in_ring(),
-			  3,
-			  Ring,
-			  [nodeb, nodec, noded]))),
-=======
                    nodeb},
                   {365375409332725729550921208179070754913983135744,
                    nodec},
@@ -442,7 +370,6 @@
                           3,
                           Ring,
                           [nodeb, nodec, noded]))),
->>>>>>> 5e6e8312
     %% With two nodes down
     ?assertEqual([{365375409332725729550921208179070754913983135744,
 		   nodec},
@@ -469,13 +396,8 @@
 			    Rest ++ [NewOwner]}
 		   end,
     {PerfectRing, _} = lists:foldl(TransferNode,
-<<<<<<< HEAD
-				   {Ring, Nodes},
-				   Owners),
-=======
                                    {Ring, Nodes},
                                    Owners),
->>>>>>> 5e6e8312
     PerfectRing.
 
 last_in_ring() ->
@@ -487,15 +409,6 @@
     {ok, [Ring]} = file:consult("test/my_ring"),
     %DocIdx = riak_core_util:chash_key({<<"foo">>, <<"bar">>}),
     DocIdx = <<73, 212, 27, 234, 104, 13, 150, 207, 0, 82,
-<<<<<<< HEAD
-	       86, 183, 125, 225, 172, 154, 135, 46, 6, 112>>,
-    Nodes = ['dev1@127.0.0.1',
-	     'dev2@127.0.0.1',
-	     'dev3@127.0.0.1',
-	     'dev4@127.0.0.1',
-	     'dev5@127.0.0.1',
-	     'dev6@127.0.0.1'],
-=======
                86, 183, 125, 225, 172, 154, 135, 46, 6, 112>>,
     Nodes = ['dev1@127.0.0.1',
              'dev2@127.0.0.1',
@@ -503,7 +416,6 @@
              'dev4@127.0.0.1',
              'dev5@127.0.0.1',
              'dev6@127.0.0.1'],
->>>>>>> 5e6e8312
     %% Fallbacks should be selected by finding the next-highest partition after
     %% the DocIdx of the key, in this case the 433883 partition. The N
     %% partitions at that point are the primary partitions. If any of the primaries
@@ -517,126 +429,6 @@
 		   'dev4@127.0.0.1'}],
 		 (get_apl(DocIdx, 3, Ring, Nodes))),
     ?assertEqual([{456719261665907161938651510223838443642478919680,
-<<<<<<< HEAD
-		   'dev3@127.0.0.1'},
-		  {479555224749202520035584085735030365824602865664,
-		   'dev4@127.0.0.1'},
-		  {433883298582611803841718934712646521460354973696,
-		   'dev5@127.0.0.1'}],
-		 (get_apl(DocIdx,
-			  3,
-			  Ring,
-			  Nodes -- ['dev2@127.0.0.1']))),
-    ?assertEqual([{479555224749202520035584085735030365824602865664,
-		   'dev4@127.0.0.1'},
-		  {433883298582611803841718934712646521460354973696,
-		   'dev5@127.0.0.1'},
-		  {456719261665907161938651510223838443642478919680,
-		   'dev6@127.0.0.1'}],
-		 (get_apl(DocIdx,
-			  3,
-			  Ring,
-			  Nodes -- ['dev2@127.0.0.1', 'dev3@127.0.0.1']))),
-    ?assertEqual([{433883298582611803841718934712646521460354973696,
-		   'dev5@127.0.0.1'},
-		  {456719261665907161938651510223838443642478919680,
-		   'dev6@127.0.0.1'},
-		  {479555224749202520035584085735030365824602865664,
-		   'dev1@127.0.0.1'}],
-		 (get_apl(DocIdx,
-			  3,
-			  Ring,
-			  Nodes --
-			      ['dev2@127.0.0.1',
-			       'dev3@127.0.0.1',
-			       'dev4@127.0.0.1']))),
-    ?assertEqual([{433883298582611803841718934712646521460354973696,
-		   'dev5@127.0.0.1'},
-		  {456719261665907161938651510223838443642478919680,
-		   'dev6@127.0.0.1'},
-		  {479555224749202520035584085735030365824602865664,
-		   'dev5@127.0.0.1'}],
-		 (get_apl(DocIdx,
-			  3,
-			  Ring,
-			  Nodes --
-			      ['dev2@127.0.0.1',
-			       'dev3@127.0.0.1',
-			       'dev4@127.0.0.1',
-			       'dev1@127.0.0.1']))),
-    ?assertEqual([{433883298582611803841718934712646521460354973696,
-		   'dev2@127.0.0.1'},
-		  {456719261665907161938651510223838443642478919680,
-		   'dev3@127.0.0.1'},
-		  {479555224749202520035584085735030365824602865664,
-		   'dev5@127.0.0.1'}],
-		 (get_apl(DocIdx,
-			  3,
-			  Ring,
-			  Nodes -- ['dev4@127.0.0.1']))),
-    ?assertEqual([{433883298582611803841718934712646521460354973696,
-		   'dev2@127.0.0.1'},
-		  {456719261665907161938651510223838443642478919680,
-		   'dev5@127.0.0.1'},
-		  {479555224749202520035584085735030365824602865664,
-		   'dev6@127.0.0.1'}],
-		 (get_apl(DocIdx,
-			  3,
-			  Ring,
-			  Nodes -- ['dev4@127.0.0.1', 'dev3@127.0.0.1']))),
-    ?assertEqual([{433883298582611803841718934712646521460354973696,
-		   'dev2@127.0.0.1'},
-		  {456719261665907161938651510223838443642478919680,
-		   'dev5@127.0.0.1'},
-		  {479555224749202520035584085735030365824602865664,
-		   'dev1@127.0.0.1'}],
-		 (get_apl(DocIdx,
-			  3,
-			  Ring,
-			  Nodes --
-			      ['dev4@127.0.0.1',
-			       'dev3@127.0.0.1',
-			       'dev6@127.0.0.1']))),
-    ?assertEqual([{433883298582611803841718934712646521460354973696,
-		   'dev2@127.0.0.1'},
-		  {456719261665907161938651510223838443642478919680,
-		   'dev5@127.0.0.1'},
-		  {479555224749202520035584085735030365824602865664,
-		   'dev2@127.0.0.1'}],
-		 (get_apl(DocIdx,
-			  3,
-			  Ring,
-			  Nodes --
-			      ['dev4@127.0.0.1',
-			       'dev3@127.0.0.1',
-			       'dev6@127.0.0.1',
-			       'dev1@127.0.0.1']))),
-    ?assertEqual([{433883298582611803841718934712646521460354973696,
-		   'dev2@127.0.0.1'},
-		  {456719261665907161938651510223838443642478919680,
-		   'dev2@127.0.0.1'},
-		  {479555224749202520035584085735030365824602865664,
-		   'dev2@127.0.0.1'}],
-		 (get_apl(DocIdx,
-			  3,
-			  Ring,
-			  Nodes --
-			      ['dev4@127.0.0.1',
-			       'dev3@127.0.0.1',
-			       'dev6@127.0.0.1',
-			       'dev1@127.0.0.1',
-			       'dev5@127.0.0.1']))),
-    ?assertEqual([{433883298582611803841718934712646521460354973696,
-		   'dev2@127.0.0.1'},
-		  {479555224749202520035584085735030365824602865664,
-		   'dev4@127.0.0.1'},
-		  {456719261665907161938651510223838443642478919680,
-		   'dev5@127.0.0.1'}],
-		 (get_apl(DocIdx,
-			  3,
-			  Ring,
-			  Nodes -- ['dev3@127.0.0.1']))),
-=======
                    'dev3@127.0.0.1'},
                   {479555224749202520035584085735030365824602865664,
                    'dev4@127.0.0.1'},
@@ -755,25 +547,16 @@
                           3,
                           Ring,
                           Nodes -- ['dev3@127.0.0.1']))),
->>>>>>> 5e6e8312
     ok.
 
 six_node_bucket_key_ann_test() ->
     {ok, [Ring]} = file:consult("test/my_ring"),
     Nodes = ['dev1@127.0.0.1',
-<<<<<<< HEAD
-	     'dev2@127.0.0.1',
-	     'dev3@127.0.0.1',
-	     'dev4@127.0.0.1',
-	     'dev5@127.0.0.1',
-	     'dev6@127.0.0.1'],
-=======
              'dev2@127.0.0.1',
              'dev3@127.0.0.1',
              'dev4@127.0.0.1',
              'dev5@127.0.0.1',
              'dev6@127.0.0.1'],
->>>>>>> 5e6e8312
     Bucket = <<"favorite">>,
     Key = <<"jethrotull">>,
     application:set_env(riak_core, target_n_val, 3),
@@ -787,60 +570,6 @@
 						      Nodes),
 					  Size))),
     ?assertEqual([{{35, 'dev6@127.0.0.1'}, primary},
-<<<<<<< HEAD
-		  {{36, 'dev1@127.0.0.1'}, primary},
-		  {{34, 'dev2@127.0.0.1'}, fallback}],
-		 (apl_with_partition_nums(get_apl_ann({Bucket, Key},
-						      Nodes --
-							  ['dev5@127.0.0.1']),
-					  Size))),
-    ?assertEqual([{{36, 'dev1@127.0.0.1'}, primary},
-		  {{34, 'dev2@127.0.0.1'}, fallback},
-		  {{35, 'dev3@127.0.0.1'}, fallback}],
-		 (apl_with_partition_nums(get_apl_ann({Bucket, Key},
-						      Nodes --
-							  ['dev5@127.0.0.1',
-							   'dev6@127.0.0.1']),
-					  Size))),
-    ?assertEqual([{{34, 'dev2@127.0.0.1'}, fallback},
-		  {{35, 'dev3@127.0.0.1'}, fallback},
-		  {{36, 'dev4@127.0.0.1'}, fallback}],
-		 (apl_with_partition_nums(get_apl_ann({Bucket, Key},
-						      Nodes --
-							  ['dev5@127.0.0.1',
-							   'dev6@127.0.0.1',
-							   'dev1@127.0.0.1']),
-					  Size))),
-    ?assertEqual([{{34, 'dev3@127.0.0.1'}, fallback},
-		  {{35, 'dev4@127.0.0.1'}, fallback},
-		  {{36, 'dev3@127.0.0.1'}, fallback}],
-		 (apl_with_partition_nums(get_apl_ann({Bucket, Key},
-						      Nodes --
-							  ['dev5@127.0.0.1',
-							   'dev6@127.0.0.1',
-							   'dev1@127.0.0.1',
-							   'dev2@127.0.0.1']),
-					  Size))),
-    ?assertEqual([{{34, 'dev4@127.0.0.1'}, fallback},
-		  {{35, 'dev4@127.0.0.1'}, fallback},
-		  {{36, 'dev4@127.0.0.1'}, fallback}],
-		 (apl_with_partition_nums(get_apl_ann({Bucket, Key},
-						      Nodes --
-							  ['dev5@127.0.0.1',
-							   'dev6@127.0.0.1',
-							   'dev1@127.0.0.1',
-							   'dev2@127.0.0.1',
-							   'dev3@127.0.0.1']),
-					  Size))),
-    ?assertEqual([{{34, 'dev5@127.0.0.1'}, primary},
-		  {{35, 'dev6@127.0.0.1'}, primary},
-		  {{36, 'dev3@127.0.0.1'}, fallback}],
-		 (apl_with_partition_nums(get_apl_ann({Bucket, Key},
-						      Nodes --
-							  ['dev1@127.0.0.1',
-							   'dev2@127.0.0.1']),
-					  Size))),
-=======
                   {{36, 'dev1@127.0.0.1'}, primary},
                   {{34, 'dev2@127.0.0.1'}, fallback}],
                  (apl_with_partition_nums(get_apl_ann({Bucket, Key},
@@ -893,7 +622,6 @@
                                                           ['dev1@127.0.0.1',
                                                            'dev2@127.0.0.1']),
                                           Size))),
->>>>>>> 5e6e8312
     riak_core_ring_manager:cleanup_ets(test),
     ok.
 
@@ -918,18 +646,6 @@
     Shuffled = riak_core_util:shuffle(Nodes),
     _ = CHBin,
     [begin
-<<<<<<< HEAD
-	 Up = max(0, NumNodes - Down),
-	 UpNodes = lists:sublist(Shuffled, Up),
-	 ?assertEqual((get_apl(HashKey, N, Ring, UpNodes)),
-		      (get_apl_chbin(HashKey, N, CHBin, UpNodes))),
-	 ?assertEqual((get_primary_apl(HashKey,
-				       N,
-				       Ring,
-				       UpNodes)),
-		      (get_primary_apl_chbin(HashKey, N, CHBin, UpNodes))),
-	 ok
-=======
          Up = max(0, NumNodes - Down),
          UpNodes = lists:sublist(Shuffled, Up),
          ?assertEqual((get_apl(HashKey, N, Ring, UpNodes)),
@@ -940,7 +656,6 @@
                                        UpNodes)),
                       (get_primary_apl_chbin(HashKey, N, CHBin, UpNodes))),
          ok
->>>>>>> 5e6e8312
      end
      || HashKey <- HashKeys, N <- [1, 2, 3, 4],
 	Down <- [0, 1, 2, Size div 2, Size - 1, Size]],
