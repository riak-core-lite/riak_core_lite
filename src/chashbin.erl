--- conflicted
+++ resolved
@@ -24,22 +24,6 @@
 -module(chashbin).
 
 -export([create/1,
-<<<<<<< HEAD
-	 to_chash/1,
-	 to_list/1,
-	 to_list_filter/2,
-	 responsible_index/2,
-	 responsible_position/2,
-	 index_owner/2,
-	 num_partitions/1]).
-
--export([iterator/2,
-	 exact_iterator/2,
-	 itr_value/1,
-	 itr_pop/2,
-	 itr_next/1,
-	 itr_next_while/2]).
-=======
          to_chash/1,
          to_list/1,
          to_list_filter/2,
@@ -54,7 +38,6 @@
          itr_pop/2,
          itr_next/1,
          itr_next_while/2]).
->>>>>>> 5e6e8312
 
 -export_type([chashbin/0]).
 
@@ -76,43 +59,25 @@
 -ifndef(namespaced_types).
 
 -record(chashbin,
-<<<<<<< HEAD
-	{size :: pos_integer(),
-	 owners :: owners_bin(),
-	 nodes :: erlang:tuple(node())}).
-=======
         {size :: pos_integer(),
          owners :: owners_bin(),
          nodes :: erlang:tuple(node())}).
->>>>>>> 5e6e8312
 
 -else.
 
 -record(chashbin,
-<<<<<<< HEAD
-	{size :: pos_integer(),
-	 owners :: owners_bin(),
-	 nodes :: erlang:tuple(node())}).
-=======
         {size :: pos_integer(),
          owners :: owners_bin(),
          nodes :: erlang:tuple(node())}).
->>>>>>> 5e6e8312
 
 -endif.
 
 -type chashbin() :: #chashbin{}.
 
 -record(iterator,
-<<<<<<< HEAD
-	{pos :: non_neg_integer(),
-	 start :: non_neg_integer(),
-	 chbin :: chashbin()}).
-=======
         {pos :: non_neg_integer(),
          start :: non_neg_integer(),
          chbin :: chashbin()}).
->>>>>>> 5e6e8312
 
 -type iterator() :: #iterator{}.
 
@@ -183,17 +148,10 @@
 
 index_owner(Idx, CHBin) ->
     case itr_value(exact_iterator(Idx, CHBin)) of
-<<<<<<< HEAD
-	{Idx, Owner} -> Owner;
-	_ ->
-	    %% Match the behavior for riak_core_ring:index_owner/2
-	    exit({badmatch, false})
-=======
         {Idx, Owner} -> Owner;
         _ ->
             %% Match the behavior for riak_core_ring:index_owner/2
             exit({badmatch, false})
->>>>>>> 5e6e8312
     end.
 
 %% @doc Return the number of partitions in a given `chashbin'
@@ -246,13 +204,8 @@
 			 chbin = CHBin}) ->
     Pos2 = (Pos + 1) rem CHBin#chashbin.size,
     case Pos2 of
-<<<<<<< HEAD
-	Start -> done;
-	_ -> Itr#iterator{pos = Pos2}
-=======
         Start -> done;
         _ -> Itr#iterator{pos = Pos2}
->>>>>>> 5e6e8312
     end.
 
 %% @doc
@@ -266,24 +219,6 @@
     #chashbin{size = Size, owners = Bin, nodes = Nodes} =
 	CHBin,
     L = case Bin of
-<<<<<<< HEAD
-	    <<_:Pos/binary-unit:176, Bin2:N/binary-unit:176,
-	      _/binary>> ->
-		[{Idx, element(Id, Nodes)}
-		 || <<Idx:160/integer, Id:16/integer>> <= Bin2];
-	    _ ->
-		Left = N + Pos - Size,
-		Skip = Pos - Left,
-		<<Bin3:Left/binary-unit:176, _:Skip/binary-unit:176,
-		  Bin2/binary>> =
-		    Bin,
-		L1 = [{Idx, element(Id, Nodes)}
-		      || <<Idx:160/integer, Id:16/integer>> <= Bin2],
-		L2 = [{Idx, element(Id, Nodes)}
-		      || <<Idx:160/integer, Id:16/integer>> <= Bin3],
-		L1 ++ L2
-	end,
-=======
             <<_:Pos/binary-unit:176, Bin2:N/binary-unit:176,
               _/binary>> ->
                 [{Idx, element(Id, Nodes)}
@@ -300,7 +235,6 @@
                       || <<Idx:160/integer, Id:16/integer>> <= Bin3],
                 L1 ++ L2
         end,
->>>>>>> 5e6e8312
     Pos2 = (Pos + N) rem Size,
     Itr2 = Itr#iterator{pos = Pos2},
     {L, Itr2}.
@@ -311,13 +245,8 @@
 
 itr_next_while(Pred, Itr) ->
     case Pred(itr_value(Itr)) of
-<<<<<<< HEAD
-	false -> Itr;
-	true -> itr_next_while(Pred, itr_next(Itr))
-=======
         false -> Itr;
         true -> itr_next_while(Pred, itr_next(Itr))
->>>>>>> 5e6e8312
     end.
 
 %% ===================================================================
