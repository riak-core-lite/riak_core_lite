%% -------------------------------------------------------------------
%%
%% Copyright (c) 2014 Basho Technologies, Inc.  All Rights Reserved.
%%
%% This file is provided to you under the Apache License,
%% Version 2.0 (the "License"); you may not use this file
%% except in compliance with the License.  You may obtain
%% a copy of the License at
%%
%%   http://www.apache.org/licenses/LICENSE-2.0
%%
%% Unless required by applicable law or agreed to in writing,
%% software distributed under the License is distributed on an
%% "AS IS" BASIS, WITHOUT WARRANTIES OR CONDITIONS OF ANY
%% KIND, either express or implied.  See the License for the
%% specific language governing permissions and limitations
%% under the License.
%%
%% -------------------------------------------------------------------
%% @doc This module encapsulates the command line interface for the
%% "new" cluster commands:
%%
%% status, partition-count, partitions, partition-id, partition-index
%% members
%%
%% The "old" command implementations for join, leave, plan, commit,
%% etc are in `riak_core_console.erl'
%%
%% @TODO: Move implementation of old commands here?

-module(riak_core_cluster_cli).

-behaviour(clique_handler).

-export([
    register_cli/0,
    status/2,
    partition_count/2,
    partitions/2,
    partition/2,
    members/2
]).

register_cli() ->
    register_all_usage(),
    register_all_commands().

register_all_usage() ->
    clique:register_usage(["riak-admin", "cluster"], cluster_usage()),
    clique:register_usage(["riak-admin", "cluster", "status"], status_usage()),
    clique:register_usage(["riak-admin", "cluster", "partition"], partition_usage()),
    clique:register_usage(["riak-admin", "cluster", "partitions"], partitions_usage()),
    clique:register_usage(["riak-admin", "cluster", "partition_count"], partition_count_usage()),
    clique:register_usage(["riak-admin", "cluster", "members"], members_usage()).

register_all_commands() ->
    lists:foreach(fun(Args) -> apply(clique, register_command, Args) end,
                  [status_register(), partition_count_register(),
                   partitions_register(), partition_register(),
                   members_register()]).

%%%
%% Cluster status
%%%

status_register() ->
    [["riak-admin", "cluster", "status"], % Cmd
     [],                                  % KeySpecs
     [],                                  % FlagSpecs
     fun status/2].                       % Implementation callback.

cluster_usage() ->
    [
     "riak-admin cluster <sub-command>\n\n",
     "  Display cluster-related status and settings.\n\n",
     "  Sub-commands:\n",
     "    status           Display a summary of cluster status\n",
     "    partition        Map partition IDs to indexes\n",
     "    partitions       Display partitions on a node\n",
     "    partition-count  Display ring size or node partition count\n\n",
     "  Use --help after a sub-command for more details.\n"
    ].

status_usage() ->
    ["riak-admin cluster status\n\n",
     "  Display a summary of cluster status information.\n"].

future_claim_percentage([], _Ring, _Node) ->
    "--";
future_claim_percentage(_Changes, Ring, Node) ->
    FutureRingSize = riak_core_ring:future_num_partitions(Ring),
    NextIndices = riak_core_ring:future_indices(Ring, Node),
    io_lib:format("~5.1f", [length(NextIndices) * 100 / FutureRingSize]).

claim_percent(Ring, Node) ->
    RingSize = riak_core_ring:num_partitions(Ring),
    Indices = riak_core_ring:indices(Ring, Node),
    io_lib:format("~5.1f", [length(Indices) * 100 / RingSize]).

status([], []) ->
    {ok, Ring} = riak_core_ring_manager:get_my_ring(),
    RingStatus = riak_core_status:ring_status(),
    %% {Claimant, RingReady, Down, MarkedDown, Changes} = RingStatus
    %%
    %% Group like statuses together
    AllStatus = lists:keysort(2, riak_core_ring:all_member_status(Ring)),

    Rows = [ format_status(Node, Status, Ring, RingStatus) ||
      {Node, Status} <- AllStatus ],

    Table = clique_status:table(Rows),

    T0 = clique_status:text("---- Cluster Status ----"),
    T1 = clique_status:text(io_lib:format("Ring ready: ~p~n", [element(2, RingStatus)])),
    T2 = clique_status:text(
           "Key: (C) = Claimant; availability marked with '!' is unexpected"),
    [T0,T1,Table,T2].

format_status(Node, Status, Ring, RingStatus) ->
    {Claimant, _RingReady, Down, MarkedDown, Changes} = RingStatus,
    [{node, is_claimant(Node, Claimant)},
     {status, Status},
     {avail, node_availability(Node, Down, MarkedDown)},
     {ring, claim_percent(Ring, Node)},
     {pending, future_claim_percentage(Changes, Ring, Node)}].

is_claimant(Node, Node) ->
    " (C) " ++ atom_to_list(Node) ++ " ";
is_claimant(Node, _Other) ->
    "     " ++ atom_to_list(Node) ++ " ".

node_availability(Node, Down, MarkedDown) ->
    case {lists:member(Node, Down), lists:member(Node, MarkedDown)} of
         {false, false} -> "  up   ";
         {true,  true } -> " down  ";
         {true,  false} -> " down! ";
         {false, true } -> "  up!  "
    end.

%%%
%% cluster partition-count
%%%

partition_count_register() ->
    [["riak-admin", "cluster", "partition-count"], % Cmd
     [],                                           % KeySpecs
     [{node, [{shortname, "n"}, {longname, "node"},
              {typecast,
               fun clique_typecast:to_node/1}]}],% FlagSpecs
     fun partition_count/2].                       % Implementation callback

partition_count_usage() ->
    ["riak-admin cluster partition-count [--node node]\n\n",
     "  Display the number of partitions (ring-size) for the entire\n",
     "  cluster or the number of partitions on a specific node.\n\n",
     "Options\n",
     "  -n <node>, --node <node>\n",
     "      Display the handoffs on the specified node.\n",
     "      This flag can currently take only one node and be used once\n"
    ].

partition_count([], [{node, Node}]) ->
    {ok, Ring} = riak_core_ring_manager:get_my_ring(),
    Indices = riak_core_ring:indices(Ring, Node),
    Row = [[{node, Node}, {partitions, length(Indices)}, {pct, claim_percent(Ring, Node)}]],
    [clique_status:table(Row)];
partition_count([], []) ->
    {ok, Ring} = riak_core_ring_manager:get_my_ring(),
    [clique_status:text(
         io_lib:format("Cluster-wide partition-count: ~p",
                       [riak_core_ring:num_partitions(Ring)]))].

%%%
%% cluster partitions
%%%

partitions_register() ->
    [["riak-admin", "cluster", "partitions"],      % Cmd
     [],                                           % KeySpecs
     [{node, [{shortname, "n"}, {longname, "node"},
              {typecast,
               fun clique_typecast:to_node/1}]}],% FlagSpecs
     fun partitions/2].                            % Implementation callback


partitions_usage() ->
    ["riak-admin cluster partitions [--node node]\n\n",
     "  Display the partitions on a node. Defaults to local node.\n\n",
     "Options\n",
     "  -n <node>, --node <node>\n",
     "      Display the handoffs on the specified node.\n",
     "      This flag can currently take only one node and be used once\n"
    ].

partitions([], [{node, Node}]) ->
    partitions_output(Node);
partitions([], []) ->
    partitions_output(node()).

partitions_output(Node) ->
    {ok, Ring} = riak_core_ring_manager:get_my_ring(),
    RingSize = riak_core_ring:num_partitions(Ring),
    {Primary, Secondary, Stopped} = riak_core_status:partitions(Node, Ring),
    T0 = clique_status:text(io_lib:format("Partitions owned by ~p:", [Node])),
    Rows = generate_rows(RingSize, primary, Primary)
           ++ generate_rows(RingSize, secondary, Secondary)
           ++ generate_rows(RingSize, stopped, Stopped),
    Table = clique_status:table(Rows),
    [T0, Table].

generate_rows(_RingSize, Type, []) ->
    [[{type, Type}, {index, "--"}, {id, "--"}]];
generate_rows(RingSize, Type, Ids) ->
    %% Build a list of proplists, one for each partition id
    [
      [ {type, Type}, {index, I},
        {id, hash_to_partition_id(I, RingSize)} ]
    || I <- Ids ].

%%%
%% cluster partition id=0
%% cluster partition index=576460752303423500
%%%

partition_register() ->
    [["riak-admin", "cluster", "partition"],         % Cmd
     [{id,    [{typecast, fun list_to_integer/1}]},
      {index, [{typecast, fun list_to_integer/1}]}], % Keyspecs                                             % KeySpecs
     [],                                             % FlagSpecs
     fun partition/2].                               % Implementation callback

partition_usage() ->
    ["riak-admin cluster partition id=0\n",
     "riak-admin cluster partition index=228359630832953580969325755111919221821\n\n",
     "  Display the id for the provided index, or index for the ",
     "specified id.\n"].

partition([{index, Index}], []) when Index >= 0 ->
    id_out(index, Index);
partition([{id, Id}], []) when Id >= 0 ->
    id_out(id, Id);
partition([{Op, Value}], []) ->
<<<<<<< HEAD
    [make_alert(["ERROR: The given value ", integer_to_list(Value), 
                " for ", atom_to_list(Op), " is invalid."])];
partition([], []) ->
    clique_status:usage().
=======
    [make_alert(["ERROR: The given value ", integer_to_list(Value),
                " for ", atom_to_list(Op), " is invalid."])].
>>>>>>> 359cf99e

id_out(InputType, Number) ->
    {ok, Ring} = riak_core_ring_manager:get_my_ring(),
    RingSize = riak_core_ring:num_partitions(Ring),
    [id_out1(InputType, Number, Ring, RingSize)].

%% XXX FIXME: Validation of id - test for boundary condition and that it's lower
%% than the ringsize - 1 partition id
id_out1(index, Index, Ring, RingSize) ->
    Owner = riak_core_ring:index_owner(Ring, Index),
    clique_status:text(
          io_lib:format("Partition index: ~p -> id: ~p~n(owner: ~p)",
              [Index, hash_to_partition_id(Index, RingSize), Owner]));
id_out1(id, Id, Ring, RingSize) when Id < RingSize ->
    Idx = partition_id_to_hash(Id, RingSize),
    Owner = riak_core_ring:index_owner(Ring, Idx),
    clique_status:text(
          io_lib:format("Partition id: ~p -> index: ~p~n(owner: ~p)~n",
              [Id, partition_id_to_hash(Id, RingSize), Owner]));
id_out1(id, Id, _Ring, _RingSize) ->
    make_alert(["ERROR: Id ", integer_to_list(Id), " is invalid."]).

%%%
%% cluster members
%%%

members_register() ->
    [["riak-admin", "cluster", "members"],       % Cmd
     [],                                         % KeySpecs
     [{all, [{shortname, "a"},
             {longname, "all"}]}],               % FlagSpecs
     fun members/2].                             % Implementation callback

members_usage() ->
    ["riak-admin cluster members [--all]\n\n",
     "Returns node names for all valid members in the cluster.\n",
     "If you want *all* members regardless of status, give the\n",
     "'--all' flag.\n"].

members([], [{all, _Value}]) ->
    member_output(get_status());
members([], []) ->
    member_output(
      [ {Node, Status} || {Node, Status} <- get_status(), Status =:= valid ]
    ).

member_output(L) ->
    [ clique_status:text(atom_to_list(N)) || {N, _S} <- L ].

get_status() ->
    {ok, Ring} = riak_core_ring_manager:get_my_ring(),
    lists:keysort(2, riak_core_ring:all_member_status(Ring)).

%%%
%% Internal
%%%

make_alert(Iolist) ->
    Text = [clique_status:text(Iolist)],
    clique_status:alert(Text).

%%% FIXME! -> REMOVE AFTER MERGE
%%% Code depends on commit 0b8a86 for riak_core_ring_util.erl
hash_to_partition_id(CHashKey, RingSize) when is_binary(CHashKey) ->
    <<CHashInt:160/integer>> = CHashKey,
    hash_to_partition_id(CHashInt, RingSize);
hash_to_partition_id(CHashInt, RingSize) ->
    CHashInt div chash:ring_increment(RingSize).

partition_id_to_hash(Id, RingSize) ->
    Id * chash:ring_increment(RingSize).<|MERGE_RESOLUTION|>--- conflicted
+++ resolved
@@ -240,15 +240,10 @@
 partition([{id, Id}], []) when Id >= 0 ->
     id_out(id, Id);
 partition([{Op, Value}], []) ->
-<<<<<<< HEAD
-    [make_alert(["ERROR: The given value ", integer_to_list(Value), 
+    [make_alert(["ERROR: The given value ", integer_to_list(Value),
                 " for ", atom_to_list(Op), " is invalid."])];
 partition([], []) ->
     clique_status:usage().
-=======
-    [make_alert(["ERROR: The given value ", integer_to_list(Value),
-                " for ", atom_to_list(Op), " is invalid."])].
->>>>>>> 359cf99e
 
 id_out(InputType, Number) ->
     {ok, Ring} = riak_core_ring_manager:get_my_ring(),
