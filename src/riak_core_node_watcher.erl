--- conflicted
+++ resolved
@@ -34,16 +34,11 @@
 
 %% TEST API
 -ifdef(TEST).
-<<<<<<< HEAD
 -ifdef(PROPER).
 -compile(export_all).
 -endif.
 -export([avsn/0,
          set_broadcast_module/2]).
-=======
-
--export([avsn/0, set_broadcast_module/2]).
->>>>>>> 19f807cb
 
 -endif.
 
