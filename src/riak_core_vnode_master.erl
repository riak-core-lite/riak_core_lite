--- conflicted
+++ resolved
@@ -29,30 +29,6 @@
 -behaviour(gen_server).
 
 -export([start_link/1,
-<<<<<<< HEAD
-	 get_vnode_pid/2,
-	 start_vnode/2,
-	 command/3,
-	 command/4,
-	 command_unreliable/3,
-	 command_unreliable/4,
-	 sync_command/3,
-	 sync_command/4,
-	 coverage/5,
-	 command_return_vnode/4,
-	 sync_spawn_command/3,
-	 make_request/3,
-	 make_coverage_request/4,
-	 all_nodes/1,
-	 reg_name/1]).
-
--export([init/1,
-	 handle_call/3,
-	 handle_cast/2,
-	 handle_info/2,
-	 terminate/2,
-	 code_change/3]).
-=======
          get_vnode_pid/2,
          start_vnode/2,
          command/3,
@@ -75,7 +51,6 @@
          handle_info/2,
          terminate/2,
          code_change/3]).
->>>>>>> 5e6e8312
 
 -record(state, {idxtab, sup_name, vnode_mod}).
 
@@ -98,15 +73,9 @@
 start_link(VNodeMod) ->
     RegName = reg_name(VNodeMod),
     gen_server:start_link({local, RegName},
-<<<<<<< HEAD
-			  ?MODULE,
-			  [VNodeMod, RegName],
-			  []).
-=======
                           ?MODULE,
                           [VNodeMod, RegName],
                           []).
->>>>>>> 5e6e8312
 
 start_vnode(Index, VNodeMod) ->
     riak_core_vnode_manager:start_vnode(Index, VNodeMod).
@@ -124,21 +93,12 @@
     command2(PrefListOrCmd, Msg, Sender, VMaster, normal).
 
 command_unreliable(PrefListOrCmd, Msg, Sender,
-<<<<<<< HEAD
-		   VMaster) ->
-    command2(PrefListOrCmd,
-	     Msg,
-	     Sender,
-	     VMaster,
-	     unreliable).
-=======
                    VMaster) ->
     command2(PrefListOrCmd,
              Msg,
              Sender,
              VMaster,
              unreliable).
->>>>>>> 5e6e8312
 
 %% Send the command to the preflist given with responses going to Sender
 command2([], _Msg, _Sender, _VMaster, _How) -> ok;
@@ -157,13 +117,8 @@
 command2([{Index, Node} | Rest], Msg, Sender, VMaster,
 	 How) ->
     proxy_cast({VMaster, Node},
-<<<<<<< HEAD
-	       make_request(Msg, Sender, Index),
-	       How),
-=======
                make_request(Msg, Sender, Index),
                How),
->>>>>>> 5e6e8312
     command2(Rest, Msg, Sender, VMaster, How);
 command2(DestTuple, Msg, Sender, VMaster, How)
     when is_tuple(DestTuple) ->
@@ -176,17 +131,10 @@
 	 {Type, Ref, From}, VMaster)
     when is_list(CoverageVNodes) ->
     [proxy_cast({VMaster, Node},
-<<<<<<< HEAD
-		make_coverage_request(Msg,
-				      Keyspaces,
-				      {Type, {Ref, {Index, Node}}, From},
-				      Index))
-=======
                 make_coverage_request(Msg,
                                       Keyspaces,
                                       {Type, {Ref, {Index, Node}}, From},
                                       Index))
->>>>>>> 5e6e8312
      || {Index, Node} <- CoverageVNodes];
 coverage(Msg, {Index, Node}, Keyspaces, Sender,
 	 VMaster) ->
@@ -200,15 +148,9 @@
     Req = make_request(Msg, Sender, Index),
     Mod = vmaster_to_vmod(VMaster),
     riak_core_vnode_proxy:command_return_vnode({Mod,
-<<<<<<< HEAD
-						Index,
-						Node},
-					       Req).
-=======
                                                 Index,
                                                 Node},
                                                Req).
->>>>>>> 5e6e8312
 
 %% Send a synchronous command to an individual Index/Node combination.
 %% Will not return until the vnode has returned
@@ -220,15 +162,6 @@
     %% the From for handle_call so that the {reply} return gets
     %% sent here.
     Request = make_request(Msg,
-<<<<<<< HEAD
-			   {server, undefined, undefined},
-			   Index),
-    case gen_server:call({VMaster, Node}, Request, Timeout)
-	of
-	{vnode_error, {Error, _Args}} -> error(Error);
-	{vnode_error, Error} -> error(Error);
-	Else -> Else
-=======
                            {server, undefined, undefined},
                            Index),
     case gen_server:call({VMaster, Node}, Request, Timeout)
@@ -236,7 +169,6 @@
         {vnode_error, {Error, _Args}} -> error(Error);
         {vnode_error, Error} -> error(Error);
         Else -> Else
->>>>>>> 5e6e8312
     end.
 
 %% Send a synchronous spawned command to an individual Index/Node combination.
@@ -244,17 +176,6 @@
 %% continue to handle requests.
 sync_spawn_command({Index, Node}, Msg, VMaster) ->
     Request = make_request(Msg,
-<<<<<<< HEAD
-			   {server, undefined, undefined},
-			   Index),
-    case gen_server:call({VMaster, Node},
-			 {spawn, Request},
-			 infinity)
-	of
-	{vnode_error, {Error, _Args}} -> error(Error);
-	{vnode_error, Error} -> error(Error);
-	Else -> Else
-=======
                            {server, undefined, undefined},
                            Index),
     case gen_server:call({VMaster, Node},
@@ -264,7 +185,6 @@
         {vnode_error, {Error, _Args}} -> error(Error);
         {vnode_error, Error} -> error(Error);
         Else -> Else
->>>>>>> 5e6e8312
     end.
 
 %% Make a request record - exported for use by legacy modules
@@ -323,17 +243,10 @@
 
 handle_cast({wait_for_service, Service}, State) ->
     case Service of
-<<<<<<< HEAD
-	undefined -> ok;
-	_ ->
-	    logger:debug("Waiting for service: ~p", [Service]),
-	    riak_core:wait_for_service(Service)
-=======
         undefined -> ok;
         _ ->
             logger:debug("Waiting for service: ~p", [Service]),
             riak_core:wait_for_service(Service)
->>>>>>> 5e6e8312
     end,
     {noreply, State};
 handle_cast(Req = #riak_vnode_req_v1{index = Idx},
@@ -351,34 +264,20 @@
 	     Req = #riak_vnode_req_v1{index = Idx}},
 	    _From, State = #state{vnode_mod = Mod}) ->
     {ok, Pid} =
-<<<<<<< HEAD
-	riak_core_vnode_proxy:command_return_vnode({Mod,
-						    Idx,
-						    node()},
-						   Req),
-=======
         riak_core_vnode_proxy:command_return_vnode({Mod,
                                                     Idx,
                                                     node()},
                                                    Req),
->>>>>>> 5e6e8312
     {reply, {ok, Pid}, State};
 handle_call(Req = #riak_vnode_req_v1{index = Idx,
 				     sender = {server, undefined, undefined}},
 	    From, State = #state{vnode_mod = Mod}) ->
     Proxy = riak_core_vnode_proxy:reg_name(Mod, Idx),
     riak_core_vnode:send_req(Proxy,
-<<<<<<< HEAD
-			     Req#riak_vnode_req_v1{sender =
-						       {server,
-							undefined,
-							From}}),
-=======
                              Req#riak_vnode_req_v1{sender =
                                                        {server,
                                                         undefined,
                                                         From}}),
->>>>>>> 5e6e8312
     {noreply, State};
 handle_call({spawn,
 	     Req = #riak_vnode_req_v1{index = Idx,
