--- conflicted
+++ resolved
@@ -16,15 +16,9 @@
 -compile(export_all).
 
 %Entry Eunit
-<<<<<<< HEAD
 claim_test_()->
     {timeout, 10000,
         ?_assert(proper:quickcheck(prop_claim(with_ring_size(5)),[{numtests, 10000}] ))}.
-=======
-claimStatem_test()->
-    {timeout, 5000,
-        ?_assert(proper:quickcheck(prop_claim(initial_state_data()),[{numtests, 5000}]))}.
->>>>>>> c8277ffa
 
 %% -- State ------------------------------------------------------------------
 -record(state,
@@ -37,22 +31,14 @@
         }).
 
 %% @doc run the statem with a ring of size `math:pow(`N', 2)'.
-<<<<<<< HEAD
 -spec with_ring_size(pos_integer()) -> proper_statem:symbolic_state().
-=======
--spec with_ring_size(pos_integer()) -> proper:symbolic_state().
->>>>>>> c8277ffa
 with_ring_size(N) ->
     RingSize = trunc(math:pow(2, N)),
     #state{ring_size=RingSize, ring=riak_core_ring:fresh(RingSize, ?CLAIMANT)}.
 
 %% @doc Returns the state in which each test case starts. (Unless a different
 %%      initial state is supplied explicitly to, e.g. commands/2.)
-<<<<<<< HEAD
 -spec initial_state_data() -> proper_statem:symbolic_state().
-=======
--spec initial_state_data() -> proper:symbolic_state().
->>>>>>> c8277ffa
 initial_state_data() ->
     #state{}.
 
@@ -80,53 +66,13 @@
 precondition(_F,_T,S=#state{nodes=Nodes}, {call, _, add_node, _}) when
       (S#state.ring_size div length(Nodes)) =< 3  ->
     false;
-<<<<<<< HEAD
 %add_node_pre(_From, _To, _) ->
 precondition(_F,_T,_S, {call, _, add_node, _}) ->
     true;
-=======
-add_node_pre(_From, _To, _) ->
-    true.
-
-%% @doc add_node_args - Argument generator
--spec add_node_args(From, To, S) -> proper:gen([term()])
-   when From :: proper:state_name(),
-        To   :: proper:state_name(),
-        S    :: proper:symbolic_state().
-add_node_args(_From, _To, #state{node_counter=NC, ring=Ring}) ->
-    %% TODO consider re-adding removed nodes
-    [list_to_atom("node_" ++ integer_to_list(NC)),
-     Ring].
-
-%% @doc add_node - The actual operation
-add_node(NodeName, Ring) ->
-    R = riak_core_ring:add_member(?CLAIMANT, Ring, NodeName),
-    R.
-
-%% @doc add_node_next - Next state function
--spec add_node_next(_From, _To, S, Var, Args) -> NewS
-    when S    :: proper:symbolic_state() | proper:dynamic_state(),
-         Var  :: proper:var() | term(),
-         Args :: [term()],
-         NewS :: proper:symbolic_state() | proper:dynamic_state().
-add_node_next(_From, _To, S=#state{node_counter=NC, nodes=Nodes}, Ring, [Node, _RingIn]) ->
-    S#state{ring=Ring, node_counter=NC+1, nodes=[Node | Nodes]}.
-
-%% @doc add_node_post - Postcondition for add_node
--spec add_node_post(_From, _To, S, Args, Res) -> true | term()
-    when S    :: proper:dynamic_state(),
-         Args :: [term()],
-         Res  :: term().
-add_node_post(_Frim, _To, _S, [NodeName, _Ring], NextRing) ->
-    lists:member(NodeName, riak_core_ring:members(NextRing, [joining])).
-
-%% --- Operation: leave_node ---
->>>>>>> c8277ffa
 %% @doc leave_node_pre/1 - Precondition for generation
 %leave_node_pre(_From, _To, #state{nodes=Nodes}) when length(Nodes) < 5 ->
 precondition(_F,_T,#state{nodes=Nodes},{call,_,leave_node,_}) when length(Nodes) < 5 ->
     false;
-<<<<<<< HEAD
 %leave_node_pre(_From, _To, _) ->
 precondition(_F,_T,_S, {call,_,leave_node,_})->
     true;
@@ -134,64 +80,16 @@
 precondition(_F,_T,#state{nodes=Nodes},{call,_,leave_node,[Node, _Ring]}) ->
     lists:member(Node, Nodes);
 precondition(_F,_T,_S,{call,_,leave_node,_}) ->
-=======
-leave_node_pre(_From, _To, _) ->
-    true.
-
-%% @doc leave_node_args - Argument generator
--spec leave_node_args(From, To, S) -> proper:gen([term()])
-   when From :: proper:state_name(),
-        To   :: proper:state_name(),
-        S    :: proper:symbolic_state().
-leave_node_args(_From, _To, #state{nodes=Nodes, ring=Ring}) ->
-    %% TODO consider re-leaveing leaved nodes
-    [elements(Nodes),
-     Ring].
-
-leave_node_pre(_From, _To, #state{nodes=Nodes}, [Node, _Ring]) ->
-    lists:member(Node, Nodes);
-leave_node_pre(_, _, _, _) ->
-    false.
-
-%% @doc leave_node - The actual operation
-leave_node(NodeName, Ring) ->
-    R = riak_core_ring:leave_member(?CLAIMANT, Ring, NodeName),
-    R.
-
-%% @doc leave_node_next - Next state function
--spec leave_node_next(_From, _To, S, Var, Args) -> NewS
-    when S    :: proper:symbolic_state() | proper:dynamic_state(),
-         Var  :: proper:var() | term(),
-         Args :: [term()],
-         NewS :: proper:symbolic_state() | proper:dynamic_state().
-leave_node_next(_From, _To, S=#state{committed_nodes=Committed, nodes=Nodes}, Ring, [Node, _RingIn]) ->
-    S#state{ring=Ring, committed_nodes=lists:delete(Node , Committed), nodes=lists:delete(Node, Nodes)}.
-
-%% @doc leave_node_post - Postcondition for leave_node
--spec leave_node_post(_From, _To, S, Args, Res) -> true | term()
-    when S    :: proper:dynamic_state(),
-         Args :: [term()],
-         Res  :: term().
-leave_node_post(_Frim, _To, _S, [NodeName, _Ring], NextRing) ->
-    lists:member(NodeName, riak_core_ring:members(NextRing, [leaving])).
-
-%% --- Operation: claim ---
-
-%% @doc claim_pre/3 - Precondition for generation
--spec claim_pre(_From, _To, S :: proper:symbolic_state()) -> boolean().
-claim_pre(_From, _To, #state{ring=undefined}) ->
->>>>>>> c8277ffa
     false;
 % @doc claim_pre/3 - Precondition for generation
 %-spec claim_pre(_From, _To, S :: proper:symbolic_state()) -> boolean().
 %claim_pre(_From, _To, #state{ring=undefined}) ->
- precondition(_F,_T,#state{ring=undefined},{call, _, claim,_}) ->
+precondition(_F,_T,#state{ring=undefined},{call, _, claim,_}) ->
     false;
 %claim_pre(_From, _To, _S) ->
 precondition(_F,_T,_S,{call,_ , claim, _}) ->
     true.
 
-<<<<<<< HEAD
 %% --- Operation: Next state ---
 %% @doc add_node_next - Next state function
 % -spec add_node_next(_From, _To, S, Var, Args) -> NewS
@@ -203,12 +101,6 @@
 next_state_data(_F,_T,S=#state{node_counter=NC, nodes=Nodes}, Ring,
             {call,_, add_node, [Node, _RingIn]}) ->
     S#state{ring=Ring, node_counter=NC+1, nodes=[Node | Nodes]};
-=======
-%% @doc claim_args - Argument generator
--spec claim_args(_From, _To, S :: proper:symbolic_state()) -> proper:gen([term()]).
-claim_args(_From, _To, #state{ring=Ring}) ->
-    [Ring].
->>>>>>> c8277ffa
 
 %% @doc leave_node_next - Next state function
 % -spec leave_node_next(_From, _To, S, Var, Args) -> NewS
@@ -220,7 +112,6 @@
     S#state{ring=Ring, committed_nodes=lists:delete(Node , Committed), nodes=lists:delete(Node, Nodes)};
 
 %% @doc claim_next - Next state function
-<<<<<<< HEAD
 % -spec claim_next(_From, _To, S, Var, Args) -> NewS
 %     when S    :: proper:symbolic_state() | proper:dynamic_state(),
 %          Var  :: proper:var() | term(),
@@ -228,14 +119,6 @@
 %          NewS :: proper:symbolic_state() | proper:dynamic_state().
 %claim_next(_From, _To, S=#state{nodes=Nodes}, NewRing, [_OldRing]) ->
 next_state_data(_F,_T,S=#state{nodes=Nodes}, NewRing, {call, _, claim, [_OldRing]}) ->
-=======
--spec claim_next(_From, _To, S, Var, Args) -> NewS
-    when S    :: proper:symbolic_state() | proper:dynamic_state(),
-         Var  :: proper:var() | term(),
-         Args :: [term()],
-         NewS :: proper:symbolic_state() | proper:dynamic_state().
-claim_next(_From, _To, S=#state{nodes=Nodes}, NewRing, [_OldRing]) ->
->>>>>>> c8277ffa
     S#state{ring=NewRing, committed_nodes=Nodes}.
 
 %% --- Operation: postconditions ---
@@ -257,7 +140,6 @@
     lists:member(NodeName, riak_core_ring:members(NextRing, [leaving]));
 
 %% @doc claim_post - Postcondition for claim
-<<<<<<< HEAD
 % -spec claim_post(_From, _To, S, Args, Res) -> true | term()
 %     when S    :: proper:dynamic_state(),
 %          Args :: [term()],
@@ -267,15 +149,6 @@
    true;
 %claim_post(_From, _To, _S, [_Ring], NewRing) ->
 postcondition(_F,_T,_S, {call, _, claim, [_Ring]}, NewRing)->
-=======
--spec claim_post(_From, _To, S, Args, Res) -> true | term()
-    when S    :: proper:dynamic_state(),
-         Args :: [term()],
-         Res  :: term().
-claim_post(_From, _To, #state{nodes=Nodes}, [_Ring], _NewRing) when length(Nodes) < 4 ->
-    true;
-claim_post(_From, _To, _S, [_Ring], NewRing) ->
->>>>>>> c8277ffa
     Nval = 3,
     TNval = 4,
     Preflists = riak_core_ring:all_preflists(NewRing, Nval),
@@ -348,29 +221,16 @@
 %%      during test execution.
 
 %% @doc Default generated property
-<<<<<<< HEAD
 -spec prop_claim(proper_statem:symbolic_state()) -> proper:property().
-=======
--spec prop_claim(proper:symbolic_state()) -> proper:property().
->>>>>>> c8277ffa
 prop_claim(InitialState) ->
     ?FORALL(Cmds, proper_fsm:commands(?MODULE, {starting, InitialState}), 
             begin
                 {_H, {_FinalStateName, S}, Res} = proper_fsm:run_commands(?MODULE, Cmds),
                 Ring = S#state.ring,
-<<<<<<< HEAD
                 aggregate(command_names(Cmds),
                     measure(ring_size, ring_size(Ring),
                         measure(node_count, node_count(Ring),
                            Res == ok)))
-=======
-                %pretty_commands(?MODULE, Cmds, 
-                                %{H, S, Res},
-                               aggregate(command_names(Cmds),
-                                         measure(ring_size, ring_size(Ring),
-                                                 measure(node_count, node_count(Ring),
-                                                         Res == ok)))%)
->>>>>>> c8277ffa
             end).
 
 ring_size(undefined) ->
